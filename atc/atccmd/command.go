package atccmd

import (
	"crypto/tls"
	"crypto/x509"
	"database/sql"
	"errors"
	"fmt"
	"net"
	"net/http"
	_ "net/http/pprof"
	"net/url"
	"os"
	"strings"
	"time"

	"code.cloudfoundry.org/clock"
	"code.cloudfoundry.org/lager"
	"github.com/concourse/concourse"
	"github.com/concourse/concourse/atc"
	"github.com/concourse/concourse/atc/api"
	"github.com/concourse/concourse/atc/api/accessor"
	"github.com/concourse/concourse/atc/api/auth"
	"github.com/concourse/concourse/atc/api/buildserver"
	"github.com/concourse/concourse/atc/api/containerserver"
	"github.com/concourse/concourse/atc/builds"
	"github.com/concourse/concourse/atc/creds"
	"github.com/concourse/concourse/atc/creds/noop"
	"github.com/concourse/concourse/atc/db"
	"github.com/concourse/concourse/atc/db/encryption"
	"github.com/concourse/concourse/atc/db/lock"
	"github.com/concourse/concourse/atc/db/migration"
	"github.com/concourse/concourse/atc/engine"
	"github.com/concourse/concourse/atc/exec"
	"github.com/concourse/concourse/atc/gc"
	"github.com/concourse/concourse/atc/lockrunner"
	"github.com/concourse/concourse/atc/metric"
	"github.com/concourse/concourse/atc/pipelines"
	"github.com/concourse/concourse/atc/radar"
	"github.com/concourse/concourse/atc/resource"
	"github.com/concourse/concourse/atc/scheduler"
	"github.com/concourse/concourse/atc/syslog"
	"github.com/concourse/concourse/atc/worker"
	"github.com/concourse/concourse/atc/worker/image"
	"github.com/concourse/concourse/atc/wrappa"
	"github.com/concourse/concourse/skymarshal"
	"github.com/concourse/concourse/skymarshal/skycmd"
	"github.com/concourse/concourse/skymarshal/storage"
	"github.com/concourse/concourse/web"
	"github.com/concourse/flag"
	"github.com/concourse/retryhttp"
	"github.com/cppforlife/go-semi-semantic/version"
	multierror "github.com/hashicorp/go-multierror"
	flags "github.com/jessevdk/go-flags"
	"github.com/tedsuo/ifrit"
	"github.com/tedsuo/ifrit/grouper"
	"github.com/tedsuo/ifrit/http_server"
	"github.com/tedsuo/ifrit/sigmon"

	// dynamically registered metric emitters
	_ "github.com/concourse/concourse/atc/metric/emitter"

	// dynamically registered credential managers
	_ "github.com/concourse/concourse/atc/creds/credhub"
	_ "github.com/concourse/concourse/atc/creds/kubernetes"
	_ "github.com/concourse/concourse/atc/creds/secretsmanager"
	_ "github.com/concourse/concourse/atc/creds/ssm"
	_ "github.com/concourse/concourse/atc/creds/vault"
)

var defaultDriverName = "postgres"
var retryingDriverName = "too-many-connections-retrying"

type ATCCommand struct {
	RunCommand RunCommand `command:"run"`
	Migration  Migration  `command:"migrate"`
}

type RunCommand struct {
	Logger flag.Lager

	BindIP   flag.IP `long:"bind-ip"   default:"0.0.0.0" description:"IP address on which to listen for web traffic."`
	BindPort uint16  `long:"bind-port" default:"8080"    description:"Port on which to listen for HTTP traffic."`

	TLSBindPort uint16    `long:"tls-bind-port" description:"Port on which to listen for HTTPS traffic."`
	TLSCert     flag.File `long:"tls-cert"      description:"File containing an SSL certificate."`
	TLSKey      flag.File `long:"tls-key"       description:"File containing an RSA private key, used to encrypt HTTPS traffic."`

	ExternalURL flag.URL `long:"external-url" description:"URL used to reach any ATC from the outside world."`

	Postgres flag.PostgresConfig `group:"PostgreSQL Configuration" namespace:"postgres"`

	CredentialManagement creds.CredentialManagementConfig `group:"Credential Management"`
	CredentialManagers   creds.Managers

	EncryptionKey    flag.Cipher `long:"encryption-key"     description:"A 16 or 32 length key used to encrypt sensitive information before storing it in the database."`
	OldEncryptionKey flag.Cipher `long:"old-encryption-key" description:"Encryption key previously used for encrypting sensitive information. If provided without a new key, data is encrypted. If provided with a new key, data is re-encrypted."`

	DebugBindIP   flag.IP `long:"debug-bind-ip"   default:"127.0.0.1" description:"IP address on which to listen for the pprof debugger endpoints."`
	DebugBindPort uint16  `long:"debug-bind-port" default:"8079"      description:"Port on which to listen for the pprof debugger endpoints."`

	InterceptIdleTimeout time.Duration `long:"intercept-idle-timeout" default:"0m" description:"Length of time for a intercepted session to be idle before terminating."`

	EnableGlobalResources bool `long:"enable-global-resources" description:"Enable equivalent resources across pipelines and teams to share a single version history."`

	GlobalResourceCheckTimeout   time.Duration `long:"global-resource-check-timeout" default:"1h" description:"Time limit on checking for new versions of resources."`
	ResourceCheckingInterval     time.Duration `long:"resource-checking-interval" default:"1m" description:"Interval on which to check for new versions of resources."`
	ResourceTypeCheckingInterval time.Duration `long:"resource-type-checking-interval" default:"1m" description:"Interval on which to check for new versions of resource types."`

	ContainerPlacementStrategy        string        `long:"container-placement-strategy" default:"volume-locality" choice:"volume-locality" choice:"random" choice:"fewest-build-containers" description:"Method by which a worker is selected during container placement."`
	BaggageclaimResponseHeaderTimeout time.Duration `long:"baggageclaim-response-header-timeout" default:"1m" description:"How long to wait for Baggageclaim to send the response header."`

	CLIArtifactsDir flag.Dir `long:"cli-artifacts-dir" description:"Directory containing downloadable CLI binaries."`

	Developer struct {
		Noop bool `short:"n" long:"noop"              description:"Don't actually do any automatic scheduling or checking."`
	} `group:"Developer Options"`

	Worker struct {
		GardenURL       flag.URL          `long:"garden-url"       description:"A Garden API endpoint to register as a worker."`
		BaggageclaimURL flag.URL          `long:"baggageclaim-url" description:"A Baggageclaim API endpoint to register with the worker."`
		ResourceTypes   map[string]string `long:"resource"         description:"A resource type to advertise for the worker. Can be specified multiple times." value-name:"TYPE:IMAGE"`
	} `group:"Static Worker (optional)" namespace:"worker"`

	Metrics struct {
		HostName            string            `long:"metrics-host-name" description:"Host string to attach to emitted metrics."`
		Attributes          map[string]string `long:"metrics-attribute" description:"A key-value attribute to attach to emitted metrics. Can be specified multiple times." value-name:"NAME:VALUE"`
		CaptureErrorMetrics bool              `long:"capture-error-metrics" description:"Enable capturing of error log metrics"`
	} `group:"Metrics & Diagnostics"`

	Server struct {
		XFrameOptions string `long:"x-frame-options" description:"The value to set for X-Frame-Options. If omitted, the header is not set."`
	} `group:"Web Server"`

	LogDBQueries bool `long:"log-db-queries" description:"Log database queries."`

	GC struct {
		Interval time.Duration `long:"interval" default:"30s" description:"Interval on which to perform garbage collection."`

		OneOffBuildGracePeriod time.Duration `long:"one-off-grace-period" default:"5m" description:"Period after which one-off build containers will be garbage-collected."`
		MissingGracePeriod     time.Duration `long:"missing-grace-period" default:"5m" description:"Period after which to reap containers and volumes that were created but went missing from the worker."`
	} `group:"Garbage Collection" namespace:"gc"`

	BuildTrackerInterval time.Duration `long:"build-tracker-interval" default:"10s" description:"Interval on which to run build tracking."`

	TelemetryOptIn bool `long:"telemetry-opt-in" hidden:"true" description:"Enable anonymous concourse version reporting."`

	DefaultBuildLogsToRetain uint64 `long:"default-build-logs-to-retain" description:"Default build logs to retain, 0 means all"`
	MaxBuildLogsToRetain     uint64 `long:"max-build-logs-to-retain" description:"Maximum build logs to retain, 0 means not specified. Will override values configured in jobs"`

	DefaultCpuLimit    *int    `long:"default-task-cpu-limit" description:"Default max number of cpu shares per task, 0 means unlimited"`
	DefaultMemoryLimit *string `long:"default-task-memory-limit" description:"Default maximum memory per task, 0 means unlimited"`

	Syslog struct {
		Hostname      string        `long:"syslog-hostname" description:"Client hostname with which the build logs will be sent to the syslog server." default:"atc-syslog-drainer"`
		Address       string        `long:"syslog-address" description:"Remote syslog server address with port (Example: 0.0.0.0:514)."`
		Transport     string        `long:"syslog-transport" description:"Transport protocol for syslog messages (Currently supporting tcp, udp & tls)."`
		DrainInterval time.Duration `long:"syslog-drain-interval" description:"Interval over which checking is done for new build logs to send to syslog server (duration measurement units are s/m/h; eg. 30s/30m/1h)" default:"30s"`
		CACerts       []string      `long:"syslog-ca-cert"              description:"Paths to PEM-encoded CA cert files to use to verify the Syslog server SSL cert."`
	} ` group:"Syslog Drainer Configuration"`

	Auth struct {
		AuthFlags     skycmd.AuthFlags
		MainTeamFlags skycmd.AuthTeamFlags `group:"Authentication (Main Team)" namespace:"main-team"`
	} `group:"Authentication"`
}

var HelpError = errors.New("must specify one of `--current-db-version`, `--supported-db-version`, or `--migrate-db-to-version`")

type Migration struct {
	Postgres           flag.PostgresConfig `group:"PostgreSQL Configuration" namespace:"postgres"`
	EncryptionKey      flag.Cipher         `long:"encryption-key"     description:"A 16 or 32 length key used to encrypt sensitive information before storing it in the database."`
	CurrentDBVersion   bool                `long:"current-db-version" description:"Print the current database version and exit"`
	SupportedDBVersion bool                `long:"supported-db-version" description:"Print the max supported database version and exit"`
	MigrateDBToVersion int                 `long:"migrate-db-to-version" description:"Migrate to the specified database version and exit"`
}

func (m *Migration) Execute(args []string) error {
	if m.CurrentDBVersion {
		return m.currentDBVersion()
	}
	if m.SupportedDBVersion {
		return m.supportedDBVersion()
	}
	if m.MigrateDBToVersion > 0 {
		return m.migrateDBToVersion()
	}
	return HelpError
}

func (cmd *Migration) currentDBVersion() error {
	helper := migration.NewOpenHelper(
		defaultDriverName,
		cmd.Postgres.ConnectionString(),
		nil,
		encryption.NewNoEncryption(),
	)

	version, err := helper.CurrentVersion()
	if err != nil {
		return err
	}

	fmt.Println(version)
	return nil
}

func (cmd *Migration) supportedDBVersion() error {
	helper := migration.NewOpenHelper(
		defaultDriverName,
		cmd.Postgres.ConnectionString(),
		nil,
		encryption.NewNoEncryption(),
	)

	version, err := helper.SupportedVersion()
	if err != nil {
		return err
	}

	fmt.Println(version)
	return nil
}

func (cmd *Migration) migrateDBToVersion() error {
	version := cmd.MigrateDBToVersion

	var newKey *encryption.Key
	if cmd.EncryptionKey.AEAD != nil {
		newKey = encryption.NewKey(cmd.EncryptionKey.AEAD)
	}

	var strategy encryption.Strategy
	if newKey != nil {
		strategy = newKey
	} else {
		strategy = encryption.NewNoEncryption()
	}

	helper := migration.NewOpenHelper(
		defaultDriverName,
		cmd.Postgres.ConnectionString(),
		nil,
		strategy,
	)

	err := helper.MigrateToVersion(version)
	if err != nil {
		return fmt.Errorf("Could not migrate to version: %d Reason: %s", version, err.Error())
	}

	fmt.Println("Successfully migrated to version:", version)
	return nil
}

func (cmd *ATCCommand) WireDynamicFlags(commandFlags *flags.Command) {
	cmd.RunCommand.WireDynamicFlags(commandFlags)
}

func (cmd *RunCommand) WireDynamicFlags(commandFlags *flags.Command) {
	var metricsGroup *flags.Group
	var credsGroup *flags.Group
	var authGroup *flags.Group

	groups := commandFlags.Groups()
	for i := 0; i < len(groups); i++ {
		group := groups[i]

		if credsGroup == nil && group.ShortDescription == "Credential Management" {
			credsGroup = group
		}

		if metricsGroup == nil && group.ShortDescription == "Metrics & Diagnostics" {
			metricsGroup = group
		}

		if authGroup == nil && group.ShortDescription == "Authentication" {
			authGroup = group
		}

		if metricsGroup != nil && credsGroup != nil && authGroup != nil {
			break
		}

		groups = append(groups, group.Groups()...)
	}

	if metricsGroup == nil {
		panic("could not find Metrics & Diagnostics group for registering emitters")
	}

	if credsGroup == nil {
		panic("could not find Credential Management group for registering managers")
	}

	if authGroup == nil {
		panic("could not find Authentication group for registering connectors")
	}

	managerConfigs := make(creds.Managers)
	for name, p := range creds.ManagerFactories() {
		managerConfigs[name] = p.AddConfig(credsGroup)
	}
	cmd.CredentialManagers = managerConfigs

	metric.WireEmitters(metricsGroup)

	skycmd.WireConnectors(authGroup)
	skycmd.WireTeamConnectors(authGroup.Find("Authentication (Main Team)"))
}

func (cmd *RunCommand) Execute(args []string) error {
	runner, err := cmd.Runner(args)
	if err != nil {
		return err
	}

	return <-ifrit.Invoke(sigmon.New(runner)).Wait()
}

func (cmd *RunCommand) Runner(positionalArguments []string) (ifrit.Runner, error) {
	if cmd.ExternalURL.URL == nil {
		cmd.ExternalURL = cmd.DefaultURL()
	}

	if len(positionalArguments) != 0 {
		return nil, fmt.Errorf("unexpected positional arguments: %v", positionalArguments)
	}

	err := cmd.validate()
	if err != nil {
		return nil, err
	}

	logger, reconfigurableSink := cmd.Logger.Logger("atc")

	commandSession := logger.Session("cmd")
	startTime := time.Now()

	commandSession.Info("start")
	defer commandSession.Info("finish", lager.Data{
		"duration": time.Now().Sub(startTime),
	})

	atc.EnableGlobalResources = cmd.EnableGlobalResources

	radar.GlobalResourceCheckTimeout = cmd.GlobalResourceCheckTimeout
	//FIXME: These only need to run once for the entire binary. At the moment,
	//they rely on state of the command.
	db.SetupConnectionRetryingDriver(
		"postgres",
		cmd.Postgres.ConnectionString(),
		retryingDriverName,
	)

	// Register the sink that collects error metrics
	if cmd.Metrics.CaptureErrorMetrics {
		errorSinkCollector := metric.NewErrorSinkCollector(logger)
		logger.RegisterSink(&errorSinkCollector)
	}

	http.HandleFunc("/debug/connections", func(w http.ResponseWriter, r *http.Request) {
		for _, stack := range db.GlobalConnectionTracker.Current() {
			fmt.Fprintln(w, stack)
		}
	})

	if err := cmd.configureMetrics(logger); err != nil {
		return nil, err
	}

	lockConn, err := cmd.constructLockConn(retryingDriverName)
	if err != nil {
		return nil, err
	}

	lockFactory := lock.NewLockFactory(lockConn, metric.LogLockAcquired, metric.LogLockReleased)

	apiConn, err := cmd.constructDBConn(retryingDriverName, logger, 32, "api", lockFactory)
	if err != nil {
		return nil, err
	}

	backendConn, err := cmd.constructDBConn(retryingDriverName, logger, 32, "backend", lockFactory)
	if err != nil {
		return nil, err
	}

	storage, err := storage.NewPostgresStorage(logger, cmd.Postgres)
	if err != nil {
		return nil, err
	}

	members, err := cmd.constructMembers(logger, reconfigurableSink, apiConn, backendConn, storage, lockFactory)
	if err != nil {
		return nil, err
	}

	members = append(members, grouper.Member{
		Name: "periodic-metrics",
		Runner: metric.PeriodicallyEmit(
			logger.Session("periodic-metrics"),
			10*time.Second,
		),
	})

	onReady := func() {
		logData := lager.Data{
			"http":  cmd.nonTLSBindAddr(),
			"debug": cmd.debugBindAddr(),
		}

		if cmd.isTLSEnabled() {
			logData["https"] = cmd.tlsBindAddr()
		}

		logger.Info("listening", logData)
	}

	onExit := func() {
		for _, closer := range []Closer{lockConn, apiConn, backendConn, storage} {
			closer.Close()
		}
	}

	return run(grouper.NewParallel(os.Interrupt, members), onReady, onExit), nil
}

func (cmd *RunCommand) constructMembers(
	logger lager.Logger,
	reconfigurableSink *lager.ReconfigurableSink,
	apiConn db.Conn,
	backendConn db.Conn,
	storage storage.Storage,
	lockFactory lock.LockFactory,
) ([]grouper.Member, error) {
	if cmd.TelemetryOptIn {
		url := fmt.Sprintf("http://telemetry.concourse-ci.org/?version=%s", concourse.Version)
		go func() {
			_, err := http.Get(url)
			if err != nil {
				logger.Error("telemetry-version", err)
			}
		}()
	}

	apiMembers, err := cmd.constructAPIMembers(logger, reconfigurableSink, apiConn, storage, lockFactory)
	if err != nil {
		return nil, err
	}

	backendMembers, err := cmd.constructBackendMembers(logger, backendConn, lockFactory)
	if err != nil {
		return nil, err
	}

	return append(apiMembers, backendMembers...), nil
}

func (cmd *RunCommand) constructAPIMembers(
	logger lager.Logger,
	reconfigurableSink *lager.ReconfigurableSink,
	dbConn db.Conn,
	storage storage.Storage,
	lockFactory lock.LockFactory,
) ([]grouper.Member, error) {
	teamFactory := db.NewTeamFactory(dbConn, lockFactory)

	_, err := teamFactory.CreateDefaultTeamIfNotExists()
	if err != nil {
		return nil, err
	}
	err = cmd.configureAuthForDefaultTeam(teamFactory)
	if err != nil {
		return nil, err
	}

	httpClient, err := cmd.skyHttpClient()
	if err != nil {
		return nil, err
	}

	authHandler, err := skymarshal.NewServer(&skymarshal.Config{
		Logger:      logger,
		TeamFactory: teamFactory,
		Flags:       cmd.Auth.AuthFlags,
		ExternalURL: cmd.ExternalURL.String(),
		HTTPClient:  httpClient,
		Storage:     storage,
	})
	if err != nil {
		return nil, err
	}

	resourceFactory := resource.NewResourceFactory()
	dbResourceCacheFactory := db.NewResourceCacheFactory(dbConn, lockFactory)
	fetchSourceFactory := resource.NewFetchSourceFactory(dbResourceCacheFactory, resourceFactory)
	resourceFetcher := resource.NewFetcher(clock.NewClock(), lockFactory, fetchSourceFactory)
	dbResourceConfigFactory := db.NewResourceConfigFactory(dbConn, lockFactory)
	imageResourceFetcherFactory := image.NewImageResourceFetcherFactory(
		dbResourceCacheFactory,
<<<<<<< HEAD
=======
		dbResourceConfigFactory,
		resourceFetcher,
		resourceFactory,
>>>>>>> 425244de
	)

	dbWorkerBaseResourceTypeFactory := db.NewWorkerBaseResourceTypeFactory(dbConn)
	dbWorkerTaskCacheFactory := db.NewWorkerTaskCacheFactory(dbConn)
	dbVolumeRepository := db.NewVolumeRepository(dbConn)
	dbWorkerFactory := db.NewWorkerFactory(dbConn)
	workerVersion, err := workerVersion()
	if err != nil {
		return nil, err
	}

	workerProvider := worker.NewDBWorkerProvider(
		lockFactory,
		retryhttp.NewExponentialBackOffFactory(5*time.Minute),
		image.NewImageFactory(imageResourceFetcherFactory),
		dbResourceCacheFactory,
		dbResourceConfigFactory,
		dbWorkerBaseResourceTypeFactory,
		dbWorkerTaskCacheFactory,
		dbVolumeRepository,
		teamFactory,
		dbWorkerFactory,
		workerVersion,
		cmd.BaggageclaimResponseHeaderTimeout,
	)

	pool := worker.NewPool(workerProvider)
	workerClient := worker.NewClient(pool, workerProvider)

	variablesFactory, err := cmd.variablesFactory(logger)
	if err != nil {
		return nil, err
	}

<<<<<<< HEAD
	engine := cmd.constructEngine(workerClient, resourceFetcher, resourceFactory, dbResourceCacheFactory, variablesFactory, defaultLimits)

	radarSchedulerFactory := pipelines.NewRadarSchedulerFactory(
		dbConn,
		resourceFactory,
		cmd.ResourceTypeCheckingInterval,
		cmd.ResourceCheckingInterval,
		engine,
	)

	radarScannerFactory := radar.NewScannerFactory(
		dbConn,
=======
	checkContainerStrategy := worker.NewRandomPlacementStrategy()

	radarScannerFactory := radar.NewScannerFactory(
		pool,
>>>>>>> 425244de
		resourceFactory,
		cmd.ResourceTypeCheckingInterval,
		cmd.ResourceCheckingInterval,
		cmd.ExternalURL.String(),
		variablesFactory,
		checkContainerStrategy,
	)

	drain := make(chan struct{})
	credsManagers := cmd.CredentialManagers
	dbPipelineFactory := db.NewPipelineFactory(dbConn, lockFactory)
	dbJobFactory := db.NewJobFactory(dbConn, lockFactory)
	dbResourceFactory := db.NewResourceFactory(dbConn, lockFactory)
	dbContainerRepository := db.NewContainerRepository(dbConn)
	gcContainerDestroyer := gc.NewDestroyer(logger, dbContainerRepository, dbVolumeRepository)
	dbBuildFactory := db.NewBuildFactory(dbConn, lockFactory, cmd.GC.OneOffBuildGracePeriod)
	accessFactory := accessor.NewAccessFactory(authHandler.PublicKey())

	apiHandler, err := cmd.constructAPIHandler(
		logger,
		reconfigurableSink,
		teamFactory,
		dbPipelineFactory,
		dbJobFactory,
		dbResourceFactory,
		dbWorkerFactory,
		dbVolumeRepository,
		dbContainerRepository,
		gcContainerDestroyer,
		dbBuildFactory,
		dbResourceConfigFactory,
		workerClient,
		drain,
		radarScannerFactory,
		variablesFactory,
		credsManagers,
		accessFactory,
	)

	if err != nil {
		return nil, err
	}

	webHandler, err := webHandler(logger)
	if err != nil {
		return nil, err
	}

	var httpHandler, httpsHandler http.Handler
	if cmd.isTLSEnabled() {
		httpHandler = cmd.constructHTTPHandler(
			logger,

			tlsRedirectHandler{
				matchHostname: cmd.ExternalURL.URL.Hostname(),
				externalHost:  cmd.ExternalURL.URL.Host,
				baseHandler:   webHandler,
			},

			// note: intentionally not wrapping API; redirecting is more trouble than
			// it's worth.

			// we're mainly interested in having the web UI consistently https:// -
			// API requests will likely not respect the redirected https:// URI upon
			// the next request, plus the payload will have already been sent in
			// plaintext
			apiHandler,

			tlsRedirectHandler{
				matchHostname: cmd.ExternalURL.URL.Hostname(),
				externalHost:  cmd.ExternalURL.URL.Host,
				baseHandler:   authHandler,
			},
		)

		httpsHandler = cmd.constructHTTPHandler(
			logger,
			webHandler,
			apiHandler,
			authHandler,
		)
	} else {
		httpHandler = cmd.constructHTTPHandler(
			logger,
			webHandler,
			apiHandler,
			authHandler,
		)
	}

	members := []grouper.Member{
		{Name: "debug", Runner: http_server.New(
			cmd.debugBindAddr(),
			http.DefaultServeMux,
		)},
		{Name: "web", Runner: http_server.New(
			cmd.nonTLSBindAddr(),
			httpHandler,
		)},
	}

	if httpsHandler != nil {
		tlsConfig, err := cmd.tlsConfig()
		if err != nil {
			return nil, err
		}
		members = append(members, grouper.Member{Name: "web-tls", Runner: http_server.NewTLSServer(
			cmd.tlsBindAddr(),
			httpsHandler,
			tlsConfig,
		)})
	}

	return members, nil
}

func (cmd *RunCommand) constructBackendMembers(
	logger lager.Logger,
	dbConn db.Conn,
	lockFactory lock.LockFactory,
) ([]grouper.Member, error) {

	if cmd.Syslog.Address != "" && cmd.Syslog.Transport == "" {
		return nil, fmt.Errorf("syslog Drainer is misconfigured, cannot configure a drainer without a transport")
	}

	syslogDrainConfigured := true
	if cmd.Syslog.Address == "" {
		syslogDrainConfigured = false
	}

	drain := make(chan struct{})

	teamFactory := db.NewTeamFactory(dbConn, lockFactory)

	resourceFactory := resource.NewResourceFactory()
	dbResourceCacheFactory := db.NewResourceCacheFactory(dbConn, lockFactory)
	fetchSourceFactory := resource.NewFetchSourceFactory(dbResourceCacheFactory, resourceFactory)
	resourceFetcher := resource.NewFetcher(clock.NewClock(), lockFactory, fetchSourceFactory)
	dbResourceConfigFactory := db.NewResourceConfigFactory(dbConn, lockFactory)
	imageResourceFetcherFactory := image.NewImageResourceFetcherFactory(
		dbResourceCacheFactory,
<<<<<<< HEAD
=======
		dbResourceConfigFactory,
		resourceFetcher,
		resourceFactory,
>>>>>>> 425244de
	)

	dbWorkerBaseResourceTypeFactory := db.NewWorkerBaseResourceTypeFactory(dbConn)
	dbWorkerTaskCacheFactory := db.NewWorkerTaskCacheFactory(dbConn)
	dbVolumeRepository := db.NewVolumeRepository(dbConn)
	dbWorkerFactory := db.NewWorkerFactory(dbConn)
	workerVersion, err := workerVersion()
	if err != nil {
		return nil, err
	}

	workerProvider := worker.NewDBWorkerProvider(
		lockFactory,
		retryhttp.NewExponentialBackOffFactory(5*time.Minute),
		image.NewImageFactory(imageResourceFetcherFactory),
		dbResourceCacheFactory,
		dbResourceConfigFactory,
		dbWorkerBaseResourceTypeFactory,
		dbWorkerTaskCacheFactory,
		dbVolumeRepository,
		teamFactory,
		dbWorkerFactory,
		workerVersion,
		cmd.BaggageclaimResponseHeaderTimeout,
	)

	pool := worker.NewPool(workerProvider)
	workerClient := worker.NewClient(pool, workerProvider)

	defaultLimits, err := cmd.parseDefaultLimits()
	if err != nil {
		return nil, err
	}

	variablesFactory, err := cmd.variablesFactory(logger)
	if err != nil {
		return nil, err
	}
<<<<<<< HEAD
	engine := cmd.constructEngine(workerClient, resourceFetcher, resourceFactory, dbResourceCacheFactory, variablesFactory, defaultLimits)

	radarSchedulerFactory := pipelines.NewRadarSchedulerFactory(
		dbConn,
=======

	buildContainerStrategy := cmd.chooseBuildContainerStrategy()
	checkContainerStrategy := worker.NewRandomPlacementStrategy()

	engine := cmd.constructEngine(
		pool,
		workerClient,
		resourceFetcher,
		dbResourceCacheFactory,
		dbResourceConfigFactory,
		variablesFactory,
		defaultLimits,
		buildContainerStrategy,
		resourceFactory,
	)

	radarSchedulerFactory := pipelines.NewRadarSchedulerFactory(
		pool,
>>>>>>> 425244de
		resourceFactory,
		cmd.ResourceTypeCheckingInterval,
		cmd.ResourceCheckingInterval,
		engine,
		checkContainerStrategy,
	)
	dbWorkerLifecycle := db.NewWorkerLifecycle(dbConn)
	dbResourceCacheLifecycle := db.NewResourceCacheLifecycle(dbConn)
	dbContainerRepository := db.NewContainerRepository(dbConn)
	dbArtifactLifecycle := db.NewArtifactLifecycle(dbConn)
	resourceConfigCheckSessionLifecycle := db.NewResourceConfigCheckSessionLifecycle(dbConn)
	dbBuildFactory := db.NewBuildFactory(dbConn, lockFactory, cmd.GC.OneOffBuildGracePeriod)
	bus := dbConn.Bus()
	dbPipelineFactory := db.NewPipelineFactory(dbConn, lockFactory)
	members := []grouper.Member{
		{Name: "drainer", Runner: drainer{
			logger: logger.Session("drain"),
			drain:  drain,
			tracker: builds.NewTracker(
				logger.Session("build-tracker"),
				dbBuildFactory,
				engine,
			),
			bus: bus,
		}},
		{Name: "pipelines", Runner: pipelines.SyncRunner{
			Syncer: cmd.constructPipelineSyncer(
				logger.Session("pipelines"),
				dbPipelineFactory,
				radarSchedulerFactory,
				variablesFactory,
			),
			Interval: 10 * time.Second,
			Clock:    clock.NewClock(),
		}},
		{Name: "builds", Runner: builds.TrackerRunner{
			Tracker: builds.NewTracker(
				logger.Session("build-tracker"),
				dbBuildFactory,
				engine,
			),
			ListenBus: bus,
			Interval:  cmd.BuildTrackerInterval,
			Clock:     clock.NewClock(),
			DrainCh:   drain,
			Logger:    logger.Session("tracker-runner"),
		}},
		{Name: "collector", Runner: lockrunner.NewRunner(
			logger.Session("collector"),
			gc.NewCollector(
				gc.NewBuildCollector(dbBuildFactory),
				gc.NewWorkerCollector(dbWorkerLifecycle),
				gc.NewResourceCacheUseCollector(dbResourceCacheLifecycle),
				gc.NewResourceConfigCollector(dbResourceConfigFactory),
				gc.NewResourceCacheCollector(dbResourceCacheLifecycle),
				gc.NewArtifactCollector(dbArtifactLifecycle),
				gc.NewVolumeCollector(
					dbVolumeRepository,
					cmd.GC.MissingGracePeriod,
				),
				gc.NewContainerCollector(
					dbContainerRepository,
					gc.NewWorkerJobRunner(
						logger.Session("container-collector-worker-job-runner"),
						workerProvider,
						time.Minute,
					),
					cmd.GC.MissingGracePeriod,
				),
				gc.NewResourceConfigCheckSessionCollector(
					resourceConfigCheckSessionLifecycle,
				),
			),
			"collector",
			lockFactory,
			clock.NewClock(),
			cmd.GC.Interval,
		)},
		// run separately so as to not preempt critical GC
		{Name: "build-log-collector", Runner: lockrunner.NewRunner(
			logger.Session("build-log-collector"),
			gc.NewBuildLogCollector(
				dbPipelineFactory,
				500,
				gc.NewBuildLogRetentionCalculator(
					cmd.DefaultBuildLogsToRetain,
					cmd.MaxBuildLogsToRetain,
				),
				syslogDrainConfigured,
			),
			"build-reaper",
			lockFactory,
			clock.NewClock(),
			30*time.Second,
		)},
	}

	//Syslog Drainer Configuration
	if syslogDrainConfigured {
		members = append(members, grouper.Member{
			Name: "syslog", Runner: lockrunner.NewRunner(
				logger.Session("syslog"),

				syslog.NewDrainer(
					cmd.Syslog.Transport,
					cmd.Syslog.Address,
					cmd.Syslog.Hostname,
					cmd.Syslog.CACerts,
					dbBuildFactory,
				),
				"syslog-drainer",
				lockFactory,
				clock.NewClock(),
				cmd.Syslog.DrainInterval,
			)},
		)
	}
	if cmd.Worker.GardenURL.URL != nil {
		members = cmd.appendStaticWorker(logger, dbWorkerFactory, members)
	}
	return members, nil
}

func workerVersion() (version.Version, error) {
	return version.NewVersionFromString(concourse.WorkerVersion)
}

func (cmd *RunCommand) variablesFactory(logger lager.Logger) (creds.VariablesFactory, error) {
	var variablesFactory creds.VariablesFactory = noop.NewNoopFactory()
	for name, manager := range cmd.CredentialManagers {
		if !manager.IsConfigured() {
			continue
		}

		credsLogger := logger.Session("credential-manager", lager.Data{
			"name": name,
		})

		credsLogger.Info("configured credentials manager")

		err := manager.Init(credsLogger)
		if err != nil {
			return nil, err
		}

		err = manager.Validate()
		if err != nil {
			return nil, fmt.Errorf("credential manager '%s' misconfigured: %s", name, err)
		}

		variablesFactory, err = manager.NewVariablesFactory(credsLogger)
		if err != nil {
			return nil, err
		}

		break
	}
	return creds.NewRetryableVariablesFactory(variablesFactory, cmd.CredentialManagement.RetryConfig), nil
}

func (cmd *RunCommand) newKey() *encryption.Key {
	var newKey *encryption.Key
	if cmd.EncryptionKey.AEAD != nil {
		newKey = encryption.NewKey(cmd.EncryptionKey.AEAD)
	}
	return newKey
}

func (cmd *RunCommand) oldKey() *encryption.Key {
	var oldKey *encryption.Key
	if cmd.OldEncryptionKey.AEAD != nil {
		oldKey = encryption.NewKey(cmd.OldEncryptionKey.AEAD)
	}
	return oldKey
}

func webHandler(logger lager.Logger) (http.Handler, error) {
	webHandler, err := web.NewHandler(logger)
	if err != nil {
		return nil, err
	}
	return metric.WrapHandler(logger, "web", webHandler), nil
}

func (cmd *RunCommand) skyHttpClient() (*http.Client, error) {
	httpClient := http.DefaultClient

	if cmd.isTLSEnabled() {
		cert, err := tls.LoadX509KeyPair(string(cmd.TLSCert), string(cmd.TLSKey))
		if err != nil {
			return nil, err
		}

		x509Cert, err := x509.ParseCertificate(cert.Certificate[0])
		if err != nil {
			return nil, err
		}

		certpool, err := x509.SystemCertPool()
		if err != nil {
			return nil, err
		}

		certpool.AddCert(x509Cert)

		httpClient.Transport = &http.Transport{
			TLSClientConfig: &tls.Config{
				RootCAs: certpool,
			},
		}
	} else {
		httpClient.Transport = http.DefaultTransport
	}

	httpClient.Transport = mitmRoundTripper{
		RoundTripper: httpClient.Transport,

		SourceHost: cmd.ExternalURL.URL.Host,
		TargetURL:  cmd.DefaultURL().URL,
	}

	return httpClient, nil
}

type mitmRoundTripper struct {
	http.RoundTripper

	SourceHost string
	TargetURL  *url.URL
}

func (tripper mitmRoundTripper) RoundTrip(req *http.Request) (*http.Response, error) {
	if req.URL.Host == tripper.SourceHost {
		req.URL.Scheme = tripper.TargetURL.Scheme
		req.URL.Host = tripper.TargetURL.Host
	}

	return tripper.RoundTripper.RoundTrip(req)
}

func (cmd *RunCommand) tlsConfig() (*tls.Config, error) {
	var tlsConfig *tls.Config

	if cmd.isTLSEnabled() {
		cert, err := tls.LoadX509KeyPair(string(cmd.TLSCert), string(cmd.TLSKey))
		if err != nil {
			return nil, err
		}

		tlsConfig = &tls.Config{
			Certificates:     []tls.Certificate{cert},
			MinVersion:       tls.VersionTLS12,
			CurvePreferences: []tls.CurveID{tls.CurveP521, tls.CurveP384, tls.CurveP256},
			CipherSuites: []uint16{
				tls.TLS_ECDHE_ECDSA_WITH_AES_256_GCM_SHA384,
				tls.TLS_ECDHE_RSA_WITH_AES_256_GCM_SHA384,
				tls.TLS_ECDHE_RSA_WITH_AES_128_GCM_SHA256,
				tls.TLS_ECDHE_RSA_WITH_AES_256_CBC_SHA,
				tls.TLS_ECDHE_ECDSA_WITH_AES_256_CBC_SHA,
			},
			PreferServerCipherSuites: true,
			NextProtos:               []string{"h2"},
		}
	}
	return tlsConfig, nil
}

func (cmd *RunCommand) parseDefaultLimits() (atc.ContainerLimits, error) {
	return atc.ContainerLimitsParser(map[string]interface{}{
		"cpu":    cmd.DefaultCpuLimit,
		"memory": cmd.DefaultMemoryLimit,
	})
}

func (cmd *RunCommand) defaultBindIP() net.IP {
	URL := cmd.BindIP.String()
	if URL == "0.0.0.0" {
		URL = "127.0.0.1"
	}

	return net.ParseIP(URL)
}

func (cmd *RunCommand) DefaultURL() flag.URL {
	return flag.URL{
		URL: &url.URL{
			Scheme: "http",
			Host:   fmt.Sprintf("%s:%d", cmd.defaultBindIP().String(), cmd.BindPort),
		},
	}
}

func run(runner ifrit.Runner, onReady func(), onExit func()) ifrit.Runner {
	return ifrit.RunFunc(func(signals <-chan os.Signal, ready chan<- struct{}) error {
		process := ifrit.Background(runner)

		subExited := process.Wait()
		subReady := process.Ready()

		for {
			select {
			case <-subReady:
				onReady()
				close(ready)
				subReady = nil
			case err := <-subExited:
				onExit()
				return err
			case sig := <-signals:
				process.Signal(sig)
			}
		}
	})
}

func (cmd *RunCommand) validate() error {
	var errs *multierror.Error

	tlsFlagCount := 0
	if cmd.TLSBindPort != 0 {
		tlsFlagCount++
	}
	if cmd.TLSCert != "" {
		tlsFlagCount++
	}
	if cmd.TLSKey != "" {
		tlsFlagCount++
	}

	if tlsFlagCount == 3 {
		if cmd.ExternalURL.URL.Scheme != "https" {
			errs = multierror.Append(
				errs,
				errors.New("must specify HTTPS external-url to use TLS"),
			)
		}
	} else if tlsFlagCount != 0 {
		errs = multierror.Append(
			errs,
			errors.New("must specify --tls-bind-port, --tls-cert, --tls-key to use TLS"),
		)
	}

	return errs.ErrorOrNil()
}

func (cmd *RunCommand) nonTLSBindAddr() string {
	return fmt.Sprintf("%s:%d", cmd.BindIP, cmd.BindPort)
}

func (cmd *RunCommand) tlsBindAddr() string {
	return fmt.Sprintf("%s:%d", cmd.BindIP, cmd.TLSBindPort)
}

func (cmd *RunCommand) debugBindAddr() string {
	return fmt.Sprintf("%s:%d", cmd.DebugBindIP, cmd.DebugBindPort)
}

func (cmd *RunCommand) configureMetrics(logger lager.Logger) error {
	host := cmd.Metrics.HostName
	if host == "" {
		host, _ = os.Hostname()
	}

	return metric.Initialize(logger.Session("metrics"), host, cmd.Metrics.Attributes)
}

func (cmd *RunCommand) constructDBConn(
	driverName string,
	logger lager.Logger,
	maxConn int,
	connectionName string,
	lockFactory lock.LockFactory,
) (db.Conn, error) {
	dbConn, err := db.Open(logger.Session("db"), driverName, cmd.Postgres.ConnectionString(), cmd.newKey(), cmd.oldKey(), connectionName, lockFactory)
	if err != nil {
		return nil, fmt.Errorf("failed to migrate database: %s", err)
	}

	// Instrument with Metrics
	dbConn = metric.CountQueries(dbConn)
	metric.Databases = append(metric.Databases, dbConn)

	// Instrument with Logging
	if cmd.LogDBQueries {
		dbConn = db.Log(logger.Session("log-conn"), dbConn)
	}

	// Prepare
	dbConn.SetMaxOpenConns(maxConn)

	return dbConn, nil
}

type Closer interface {
	Close() error
}

func (cmd *RunCommand) constructLockConn(driverName string) (*sql.DB, error) {
	dbConn, err := sql.Open(driverName, cmd.Postgres.ConnectionString())
	if err != nil {
		return nil, err
	}

	dbConn.SetMaxOpenConns(1)
	dbConn.SetMaxIdleConns(1)
	dbConn.SetConnMaxLifetime(0)

	return dbConn, nil
}

func (cmd *RunCommand) chooseBuildContainerStrategy() worker.ContainerPlacementStrategy {
	var strategy worker.ContainerPlacementStrategy
	switch cmd.ContainerPlacementStrategy {
	case "random":
		strategy = worker.NewRandomPlacementStrategy()
	case "fewest-build-containers":
		strategy = worker.NewFewestBuildContainersPlacementStrategy()
	default:
		strategy = worker.NewVolumeLocalityPlacementStrategy()
	}

	return strategy
}

func (cmd *RunCommand) configureAuthForDefaultTeam(teamFactory db.TeamFactory) error {
	team, found, err := teamFactory.FindTeam(atc.DefaultTeamName)
	if err != nil {
		return err
	}

	if !found {
		return errors.New("default team not found")
	}

	auth, err := cmd.Auth.MainTeamFlags.Format()
	if err != nil {
		return fmt.Errorf("default team auth not configured: %v", err)
	}

	err = team.UpdateProviderAuth(atc.TeamAuth(auth))
	if err != nil {
		return err
	}

	return nil
}

func (cmd *RunCommand) constructEngine(
	workerPool worker.Pool,
	workerClient worker.Client,
	resourceFetcher resource.Fetcher,
	resourceCacheFactory db.ResourceCacheFactory,
	variablesFactory creds.VariablesFactory,
	defaultLimits atc.ContainerLimits,
	strategy worker.ContainerPlacementStrategy,
	resourceFactory resource.ResourceFactory,
) engine.Engine {
	gardenFactory := exec.NewGardenFactory(
		workerPool,
		workerClient,
		resourceFetcher,
		resourceCacheFactory,
		variablesFactory,
		defaultLimits,
		strategy,
		resourceFactory,
	)

	execV2Engine := engine.NewExecEngine(
		gardenFactory,
		engine.NewBuildDelegateFactory(),
		cmd.ExternalURL.String(),
	)

	execV1Engine := engine.NewExecV1DummyEngine()

	return engine.NewDBEngine(engine.Engines{execV2Engine, execV1Engine})
}

func (cmd *RunCommand) constructHTTPHandler(
	logger lager.Logger,
	webHandler http.Handler,
	apiHandler http.Handler,
	authHandler http.Handler,
) http.Handler {
	webMux := http.NewServeMux()
	webMux.Handle("/api/v1/", apiHandler)
	webMux.Handle("/sky/", authHandler)
	webMux.Handle("/auth/", authHandler)
	webMux.Handle("/login", authHandler)
	webMux.Handle("/logout", authHandler)
	webMux.Handle("/", webHandler)

	httpHandler := wrappa.LoggerHandler{
		Logger: logger,

		Handler: wrappa.SecurityHandler{
			XFrameOptions: cmd.Server.XFrameOptions,

			// proxy Authorization header to/from auth cookie,
			// to support auth from JS (EventSource) and custom JWT auth
			Handler: auth.CookieSetHandler{
				Handler: webMux,
			},
		},
	}

	return httpHandler
}

func (cmd *RunCommand) constructAPIHandler(
	logger lager.Logger,
	reconfigurableSink *lager.ReconfigurableSink,
	teamFactory db.TeamFactory,
	dbPipelineFactory db.PipelineFactory,
	dbJobFactory db.JobFactory,
	dbResourceFactory db.ResourceFactory,
	dbWorkerFactory db.WorkerFactory,
	dbVolumeRepository db.VolumeRepository,
	dbContainerRepository db.ContainerRepository,
	gcContainerDestroyer gc.Destroyer,
	dbBuildFactory db.BuildFactory,
	resourceConfigFactory db.ResourceConfigFactory,
	workerClient worker.Client,
	drain <-chan struct{},
	radarScannerFactory radar.ScannerFactory,
	variablesFactory creds.VariablesFactory,
	credsManagers creds.Managers,
	accessFactory accessor.AccessFactory,
) (http.Handler, error) {

	checkPipelineAccessHandlerFactory := auth.NewCheckPipelineAccessHandlerFactory(teamFactory)
	checkBuildReadAccessHandlerFactory := auth.NewCheckBuildReadAccessHandlerFactory(dbBuildFactory)
	checkBuildWriteAccessHandlerFactory := auth.NewCheckBuildWriteAccessHandlerFactory(dbBuildFactory)
	checkWorkerTeamAccessHandlerFactory := auth.NewCheckWorkerTeamAccessHandlerFactory(dbWorkerFactory)

	apiWrapper := wrappa.MultiWrappa{
		wrappa.NewAPIMetricsWrappa(logger),
		wrappa.NewAPIAuthWrappa(
			checkPipelineAccessHandlerFactory,
			checkBuildReadAccessHandlerFactory,
			checkBuildWriteAccessHandlerFactory,
			checkWorkerTeamAccessHandlerFactory,
		),
		wrappa.NewConcourseVersionWrappa(concourse.Version),
		wrappa.NewAccessorWrappa(accessFactory),
	}

	return api.NewHandler(
		logger,
		cmd.ExternalURL.String(),
		apiWrapper,

		teamFactory,
		dbPipelineFactory,
		dbJobFactory,
		dbResourceFactory,
		dbWorkerFactory,
		dbVolumeRepository,
		dbContainerRepository,
		gcContainerDestroyer,
		dbBuildFactory,
		resourceConfigFactory,

		buildserver.NewEventHandler,
		drain,

		workerClient,
		radarScannerFactory,

		reconfigurableSink,

		cmd.isTLSEnabled(),

		cmd.CLIArtifactsDir.Path(),
		concourse.Version,
		concourse.WorkerVersion,
		variablesFactory,
		credsManagers,
		containerserver.NewInterceptTimeoutFactory(cmd.InterceptIdleTimeout),
	)
}

type tlsRedirectHandler struct {
	matchHostname string
	externalHost  string
	baseHandler   http.Handler
}

func (h tlsRedirectHandler) ServeHTTP(w http.ResponseWriter, r *http.Request) {
	if strings.HasPrefix(r.Host, h.matchHostname) && (r.Method == "GET" || r.Method == "HEAD") {
		u := url.URL{
			Scheme:   "https",
			Host:     h.externalHost,
			Path:     r.URL.Path,
			RawQuery: r.URL.RawQuery,
		}

		http.Redirect(w, r, u.String(), http.StatusMovedPermanently)
	} else {
		h.baseHandler.ServeHTTP(w, r)
	}
}

func (cmd *RunCommand) constructPipelineSyncer(
	logger lager.Logger,
	pipelineFactory db.PipelineFactory,
	radarSchedulerFactory pipelines.RadarSchedulerFactory,
	variablesFactory creds.VariablesFactory,
) *pipelines.Syncer {
	return pipelines.NewSyncer(
		logger,
		pipelineFactory,
		func(pipeline db.Pipeline) ifrit.Runner {
			variables := variablesFactory.NewVariables(pipeline.TeamName(), pipeline.Name())
			return grouper.NewParallel(os.Interrupt, grouper.Members{
				{
					Name: fmt.Sprintf("radar:%d", pipeline.ID()),
					Runner: radar.NewRunner(
						logger.Session("radar").WithData(lager.Data{
							"team":     pipeline.TeamName(),
							"pipeline": pipeline.Name(),
						}),
						cmd.Developer.Noop,
						radarSchedulerFactory.BuildScanRunnerFactory(pipeline, cmd.ExternalURL.String(), variables),
						pipeline,
						1*time.Minute,
					),
				},
				{
					Name: fmt.Sprintf("scheduler:%d", pipeline.ID()),
					Runner: &scheduler.Runner{
						Logger: logger.Session("scheduler", lager.Data{
							"team":     pipeline.TeamName(),
							"pipeline": pipeline.Name(),
						}),
						Pipeline:  pipeline,
						Scheduler: radarSchedulerFactory.BuildScheduler(pipeline, cmd.ExternalURL.String(), variables),
						Noop:      cmd.Developer.Noop,
						Interval:  10 * time.Second,
					},
				},
			})
		},
	)
}

func (cmd *RunCommand) appendStaticWorker(
	logger lager.Logger,
	workerFactory db.WorkerFactory,
	members []grouper.Member,
) []grouper.Member {
	var resourceTypes []atc.WorkerResourceType
	for t, resourcePath := range cmd.Worker.ResourceTypes {
		resourceTypes = append(resourceTypes, atc.WorkerResourceType{
			Type:  t,
			Image: resourcePath,
		})
	}

	return append(members,
		grouper.Member{
			Name: "static-worker",
			Runner: worker.NewHardcoded(
				logger,
				workerFactory,
				clock.NewClock(),
				cmd.Worker.GardenURL.URL.Host,
				cmd.Worker.BaggageclaimURL.String(),
				resourceTypes,
			),
		},
	)
}

func (cmd *RunCommand) isTLSEnabled() bool {
	return cmd.TLSBindPort != 0
}

func init() {
}<|MERGE_RESOLUTION|>--- conflicted
+++ resolved
@@ -499,12 +499,8 @@
 	dbResourceConfigFactory := db.NewResourceConfigFactory(dbConn, lockFactory)
 	imageResourceFetcherFactory := image.NewImageResourceFetcherFactory(
 		dbResourceCacheFactory,
-<<<<<<< HEAD
-=======
-		dbResourceConfigFactory,
 		resourceFetcher,
 		resourceFactory,
->>>>>>> 425244de
 	)
 
 	dbWorkerBaseResourceTypeFactory := db.NewWorkerBaseResourceTypeFactory(dbConn)
@@ -539,25 +535,11 @@
 		return nil, err
 	}
 
-<<<<<<< HEAD
-	engine := cmd.constructEngine(workerClient, resourceFetcher, resourceFactory, dbResourceCacheFactory, variablesFactory, defaultLimits)
-
-	radarSchedulerFactory := pipelines.NewRadarSchedulerFactory(
-		dbConn,
-		resourceFactory,
-		cmd.ResourceTypeCheckingInterval,
-		cmd.ResourceCheckingInterval,
-		engine,
-	)
+	checkContainerStrategy := worker.NewRandomPlacementStrategy()
 
 	radarScannerFactory := radar.NewScannerFactory(
 		dbConn,
-=======
-	checkContainerStrategy := worker.NewRandomPlacementStrategy()
-
-	radarScannerFactory := radar.NewScannerFactory(
 		pool,
->>>>>>> 425244de
 		resourceFactory,
 		cmd.ResourceTypeCheckingInterval,
 		cmd.ResourceCheckingInterval,
@@ -700,12 +682,8 @@
 	dbResourceConfigFactory := db.NewResourceConfigFactory(dbConn, lockFactory)
 	imageResourceFetcherFactory := image.NewImageResourceFetcherFactory(
 		dbResourceCacheFactory,
-<<<<<<< HEAD
-=======
-		dbResourceConfigFactory,
 		resourceFetcher,
 		resourceFactory,
->>>>>>> 425244de
 	)
 
 	dbWorkerBaseResourceTypeFactory := db.NewWorkerBaseResourceTypeFactory(dbConn)
@@ -744,12 +722,6 @@
 	if err != nil {
 		return nil, err
 	}
-<<<<<<< HEAD
-	engine := cmd.constructEngine(workerClient, resourceFetcher, resourceFactory, dbResourceCacheFactory, variablesFactory, defaultLimits)
-
-	radarSchedulerFactory := pipelines.NewRadarSchedulerFactory(
-		dbConn,
-=======
 
 	buildContainerStrategy := cmd.chooseBuildContainerStrategy()
 	checkContainerStrategy := worker.NewRandomPlacementStrategy()
@@ -759,7 +731,6 @@
 		workerClient,
 		resourceFetcher,
 		dbResourceCacheFactory,
-		dbResourceConfigFactory,
 		variablesFactory,
 		defaultLimits,
 		buildContainerStrategy,
@@ -767,8 +738,8 @@
 	)
 
 	radarSchedulerFactory := pipelines.NewRadarSchedulerFactory(
+		dbConn,
 		pool,
->>>>>>> 425244de
 		resourceFactory,
 		cmd.ResourceTypeCheckingInterval,
 		cmd.ResourceCheckingInterval,
@@ -1231,11 +1202,11 @@
 		workerPool,
 		workerClient,
 		resourceFetcher,
+		resourceFactory,
 		resourceCacheFactory,
 		variablesFactory,
+		strategy,
 		defaultLimits,
-		strategy,
-		resourceFactory,
 	)
 
 	execV2Engine := engine.NewExecEngine(
