port module Job exposing (Flags, Model, changeToJob, subscriptions, init, update, view, Msg(..))

import Dict exposing (Dict)
import Html exposing (Html)
import Html.Attributes exposing (class, href, id, disabled, attribute)
import Html.Events exposing (onClick)
import Http
import Task
import Time exposing (Time)
import Concourse
import Concourse.Build
import Concourse.Job
import Concourse.BuildStatus
import Concourse.Pagination exposing (Pagination, Paginated, Page)
import Concourse.BuildResources exposing (fetch)
import BuildDuration
import DictView
import Navigation
import StrictEvents exposing (onLeftClick)
import LoginRedirect


type alias Ports =
    { title : String -> Cmd Msg
    }


type alias Model =
    { ports : Ports
    , jobIdentifier : Concourse.JobIdentifier
    , job : Maybe Concourse.Job
    , pausedChanging : Bool
    , buildsWithResources : Paginated BuildWithResources
    , currentPage : Maybe Page
    , now : Time
    , csrfToken : String
    }


type Msg
    = Noop
    | BuildTriggered (Result Http.Error Concourse.Build)
    | TriggerBuild
    | JobBuildsFetched (Result Http.Error (Paginated Concourse.Build))
    | JobFetched (Result Http.Error Concourse.Job)
    | BuildResourcesFetched Int (Result Http.Error Concourse.BuildResources)
    | ClockTick Time
    | TogglePaused
    | PausedToggled (Result Http.Error ())
    | NavTo String
    | SubscriptionTick Time


type alias BuildWithResources =
    { build : Concourse.Build
    , resources : Maybe Concourse.BuildResources
    }


jobBuildsPerPage : Int
jobBuildsPerPage =
    100


type alias Flags =
    { jobName : String
    , teamName : String
    , pipelineName : String
    , paging : Maybe Page
    , csrfToken : String
    }


init : Ports -> Flags -> ( Model, Cmd Msg )
init ports flags =
    let
        ( model, cmd ) =
            changeToJob flags
                { jobIdentifier =
                    { jobName = flags.jobName
                    , teamName = flags.teamName
                    , pipelineName = flags.pipelineName
                    }
                , job = Nothing
                , pausedChanging = False
                , buildsWithResources =
                    { content = []
                    , pagination =
                        { previousPage = Nothing
                        , nextPage = Nothing
                        }
                    }
                , now = 0
                , csrfToken = flags.csrfToken
                , currentPage = flags.paging
                , ports = ports
                }
    in
        ( model
        , Cmd.batch
            [ fetchJob model.jobIdentifier
            , cmd
            , getCurrentTime
            ]
        )


changeToJob : Flags -> Model -> ( Model, Cmd Msg )
changeToJob flags model =
    ( { model
        | currentPage = flags.paging
        , buildsWithResources =
            { content = []
            , pagination =
                { previousPage = Nothing
                , nextPage = Nothing
                }
            }
      }
    , fetchJobBuilds model.jobIdentifier flags.paging
    )


update : Msg -> Model -> ( Model, Cmd Msg )
update action model =
    case action of
        Noop ->
            ( model, Cmd.none )

        TriggerBuild ->
            ( model, triggerBuild model.jobIdentifier model.csrfToken )

        BuildTriggered (Ok build) ->
            ( model
            , case build.job of
                Nothing ->
                    Cmd.none

                Just job ->
                    Navigation.newUrl <|
                        "/teams/"
                            ++ job.teamName
                            ++ "/pipelines/"
                            ++ job.pipelineName
                            ++ "/jobs/"
                            ++ job.jobName
                            ++ "/builds/"
                            ++ build.name
            )

        BuildTriggered (Err err) ->
            case err of
                Http.BadStatus { status } ->
                    if status.code == 401 then
                        ( model, LoginRedirect.requestLoginRedirect "" )
                    else
                        ( model, Cmd.none )

                _ ->
                    ( model, Cmd.none )

        JobBuildsFetched (Ok builds) ->
            handleJobBuildsFetched builds model

        JobBuildsFetched (Err err) ->
            case err of
                Http.BadStatus { status } ->
                    if status.code == 401 then
                        ( model, LoginRedirect.requestLoginRedirect "" )
                    else
                        ( model, Cmd.none )

                _ ->
                    ( model, Cmd.none )

        JobFetched (Ok job) ->
            ( { model | job = Just job }
            , model.ports.title <| job.name ++ " - "
            )

        JobFetched (Err err) ->
            case err of
                Http.BadStatus { status } ->
                    if status.code == 401 then
                        ( model, LoginRedirect.requestLoginRedirect "" )
                    else
                        ( model, Cmd.none )

                _ ->
                    ( model, Cmd.none )

        BuildResourcesFetched id (Ok buildResources) ->
            case model.buildsWithResources.content of
                [] ->
                    ( model, Cmd.none )

                anyList ->
                    let
                        transformer =
                            \bwr ->
                                let
                                    bwrb =
                                        bwr.build
                                in
                                    if bwr.build.id == id then
                                        { bwr
                                            | resources = Just buildResources
                                        }
                                    else
                                        bwr

                        bwrs =
                            model.buildsWithResources
                    in
                        ( { model
                            | buildsWithResources =
                                { bwrs
                                    | content = List.map transformer anyList
                                }
                          }
                        , Cmd.none
                        )

        BuildResourcesFetched _ (Err err) ->
            ( model, Cmd.none )

        ClockTick now ->
            ( { model | now = now }, Cmd.none )

        TogglePaused ->
            case model.job of
                Nothing ->
                    ( model, Cmd.none )

                Just j ->
                    ( { model
                        | pausedChanging = True
                        , job = Just { j | paused = not j.paused }
                      }
                    , if j.paused then
                        unpauseJob model.jobIdentifier model.csrfToken
                      else
                        pauseJob model.jobIdentifier model.csrfToken
                    )

        PausedToggled (Ok ()) ->
            ( { model | pausedChanging = False }, Cmd.none )

        PausedToggled (Err err) ->
            case err of
                Http.BadStatus { status } ->
                    if status.code == 401 then
                        ( model, LoginRedirect.requestLoginRedirect "" )
                    else
                        ( model, Cmd.none )

                _ ->
                    ( model, Cmd.none )

        NavTo url ->
            ( model, Navigation.newUrl url )

        SubscriptionTick time ->
            ( model
            , Cmd.batch
                [ fetchJobBuilds model.jobIdentifier model.currentPage
                , fetchJob model.jobIdentifier
                ]
            )


permalink : List Concourse.Build -> Page
permalink builds =
    case List.head builds of
        Nothing ->
            { direction = Concourse.Pagination.Since 0
            , limit = jobBuildsPerPage
            }

        Just build ->
            { direction = Concourse.Pagination.Since (build.id + 1)
            , limit = List.length builds
            }


paginatedMap : (a -> b) -> Paginated a -> Paginated b
paginatedMap promoter pagA =
    { content =
        List.map promoter pagA.content
    , pagination = pagA.pagination
    }


setResourcesToOld : Maybe BuildWithResources -> BuildWithResources -> BuildWithResources
setResourcesToOld existingBuildWithResource newBwr =
    case existingBuildWithResource of
        Nothing ->
            newBwr

        Just buildWithResources ->
            { newBwr
                | resources = buildWithResources.resources
            }


existingBuild : Concourse.Build -> BuildWithResources -> Bool
existingBuild build buildWithResources =
    build == buildWithResources.build


promoteBuild : Model -> Concourse.Build -> BuildWithResources
promoteBuild model build =
    let
        newBwr =
            { build = build
            , resources = Nothing
            }

        existingBuildWithResource =
            List.head
                (List.filter (existingBuild build) model.buildsWithResources.content)
    in
        setResourcesToOld existingBuildWithResource newBwr


setExistingResources : Paginated Concourse.Build -> Model -> Paginated BuildWithResources
setExistingResources paginatedBuilds model =
    paginatedMap (promoteBuild model) paginatedBuilds


updateResourcesIfNeeded : BuildWithResources -> Maybe (Cmd Msg)
updateResourcesIfNeeded bwr =
    case ( bwr.resources, isRunning bwr.build ) of
        ( Just resources, False ) ->
            Nothing

        _ ->
            Just <| fetchBuildResources bwr.build.id


handleJobBuildsFetched : Paginated Concourse.Build -> Model -> ( Model, Cmd Msg )
handleJobBuildsFetched paginatedBuilds model =
    let
        newPage =
            permalink paginatedBuilds.content

        newBWRs =
            setExistingResources paginatedBuilds model
    in
        ( { model
            | buildsWithResources = newBWRs
            , currentPage = Just newPage
          }
        , Cmd.batch <| List.filterMap updateResourcesIfNeeded newBWRs.content
        )


isRunning : Concourse.Build -> Bool
isRunning build =
    Concourse.BuildStatus.isRunning build.status


view : Model -> Html Msg
view model =
    Html.div [ class "with-fixed-header" ]
        [ case model.job of
            Nothing ->
                loadSpinner

            Just job ->
                Html.div [ class "fixed-header" ]
                    [ Html.div [ class ("build-header " ++ headerBuildStatusClass job.finishedBuild) ]
                        -- TODO really?
                        [ Html.button
                            (List.append
                                [ id "job-state"
                                , attribute "aria-label" "Toggle Job Paused State"
                                , class <|
                                    "btn-pause btn-large fl "
                                        ++ (getPausedState job model.pausedChanging)
                                ]
                                (if not model.pausedChanging then
                                    [ onClick TogglePaused ]
                                 else
                                    []
                                )
                            )
                            [ Html.i
                                [ class <|
                                    "fa fa-fw fa-play "
                                        ++ (getPlayPauseLoadIcon job model.pausedChanging)
                                ]
                                []
                            ]
                        , Html.form
                            [ class "trigger-build"
                            , onLeftClick TriggerBuild
                            ]
                            [ Html.button
                                [ class "build-action fr"
                                , disabled job.disableManualTrigger
                                , attribute "aria-label" "Trigger Build"
                                ]
                                [ Html.i [ class "fa fa-plus-circle" ] []
                                ]
                            ]
                        , Html.h1 [] [ Html.text (model.jobIdentifier.jobName) ]
                        ]
                    , Html.div [ class "pagination-header" ]
                        [ viewPaginationBar model
                        , Html.h1 [] [ Html.text ("builds") ]
                        ]
                    ]
<<<<<<< HEAD
        , case model.buildsWithResources.content of
            [] ->
                loadSpinner

            anyList ->
                Html.div [ class "scrollable-body job-body" ]
                    [ Html.ul [ class "jobs-builds-list builds-list" ] <|
                        List.map (viewBuildWithResources model) anyList
=======
                    (if not model.pausedChanging then [onClick TogglePaused] else [])
                  )
                  [ Html.i
                    [ class <|
                        "fa fa-fw fa-play " ++ (getPlayPauseLoadIcon job model.pausedChanging)
                    ] []
                  ]
              , Html.form
                  [ class "trigger-build"
                  , onLeftClick TriggerBuild
                  ]
                  [ Html.button
                    [ class "build-action fr"
                    , disabled job.disableManualTrigger
                    , attribute "aria-label" "Trigger Build"
                    , attribute "title" "Trigger Build"
>>>>>>> 3d1873d9
                    ]
        ]


getPlayPauseLoadIcon : Concourse.Job -> Bool -> String
getPlayPauseLoadIcon job pausedChanging =
    if pausedChanging then
        "fa-circle-o-notch fa-spin"
    else if job.paused then
        ""
    else
        "fa-pause"


getPausedState : Concourse.Job -> Bool -> String
getPausedState job pausedChanging =
    if pausedChanging then
        "loading"
    else if job.paused then
        "enabled"
    else
        "disabled"


loadSpinner : Html Msg
loadSpinner =
    Html.div [ class "build-step" ]
        [ Html.div [ class "header" ]
            [ Html.i [ class "left fa fa-fw fa-spin fa-circle-o-notch" ] []
            , Html.h3 [] [ Html.text "Loading..." ]
            ]
        ]


headerBuildStatusClass : Maybe Concourse.Build -> String
headerBuildStatusClass finishedBuild =
    case finishedBuild of
        Nothing ->
            ""

        Just build ->
            Concourse.BuildStatus.show build.status


viewPaginationBar : Model -> Html Msg
viewPaginationBar model =
    Html.div [ class "pagination fr" ]
        [ case model.buildsWithResources.pagination.previousPage of
            Nothing ->
                Html.div [ class "btn-page-link disabled" ]
                    [ Html.span [ class "arrow" ]
                        [ Html.i [ class "fa fa-arrow-left" ] []
                        ]
                    ]

            Just page ->
                let
                    jobUrl =
                        "/teams/"
                            ++ model.jobIdentifier.teamName
                            ++ "/pipelines/"
                            ++ model.jobIdentifier.pipelineName
                            ++ "/jobs/"
                            ++ model.jobIdentifier.jobName
                            ++ "?"
                            ++ paginationParam page
                in
                    Html.div [ class "btn-page-link" ]
                        [ Html.a
                            [ class "arrow"
                            , StrictEvents.onLeftClick <| NavTo jobUrl
                            , href jobUrl
                            , attribute "aria-label" "Previous Page"
                            ]
                            [ Html.i [ class "fa fa-arrow-left" ] []
                            ]
                        ]
        , case model.buildsWithResources.pagination.nextPage of
            Nothing ->
                Html.div [ class "btn-page-link disabled" ]
                    [ Html.span [ class "arrow" ]
                        [ Html.i [ class "fa fa-arrow-right" ] []
                        ]
                    ]

            Just page ->
                let
                    jobUrl =
                        "/teams/"
                            ++ model.jobIdentifier.teamName
                            ++ "/pipelines/"
                            ++ model.jobIdentifier.pipelineName
                            ++ "/jobs/"
                            ++ model.jobIdentifier.jobName
                            ++ "?"
                            ++ paginationParam page
                in
                    Html.div [ class "btn-page-link" ]
                        [ Html.a
                            [ class "arrow"
                            , StrictEvents.onLeftClick <| NavTo jobUrl
                            , href jobUrl
                            , attribute "aria-label" "Next Page"
                            ]
                            [ Html.i [ class "fa fa-arrow-right" ] []
                            ]
                        ]
        ]


viewBuildWithResources : Model -> BuildWithResources -> Html Msg
viewBuildWithResources model bwr =
    Html.li [ class "js-build" ] <|
        let
            buildResourcesView =
                viewBuildResources model bwr
        in
            [ viewBuildHeader model bwr.build
            , Html.div [ class "pam clearfix" ] <|
                (BuildDuration.view bwr.build.duration model.now)
                    :: buildResourcesView
            ]


viewBuildHeader : Model -> Concourse.Build -> Html Msg
viewBuildHeader model b =
    Html.a
        [ class <| Concourse.BuildStatus.show b.status
        , StrictEvents.onLeftClick <| NavTo <| Concourse.Build.url b
        , href <| Concourse.Build.url b
        ]
        [ Html.text ("#" ++ b.name)
        ]


viewBuildResources : Model -> BuildWithResources -> List (Html Msg)
viewBuildResources model buildWithResources =
    let
        inputsTable =
            case buildWithResources.resources of
                Nothing ->
                    loadSpinner

                Just resources ->
                    Html.table [ class "build-resources" ] <|
                        List.map (viewBuildInputs model) resources.inputs

        outputsTable =
            case buildWithResources.resources of
                Nothing ->
                    loadSpinner

                Just resources ->
                    Html.table [ class "build-resources" ] <|
                        List.map (viewBuildOutputs model) resources.outputs
    in
        [ Html.div [ class "inputs mrl" ]
            [ Html.div [ class "resource-title pbs" ]
                [ Html.i [ class "fa fa-fw fa-arrow-down prs" ] []
                , Html.text ("inputs")
                ]
            , inputsTable
            ]
        , Html.div [ class "outputs mrl" ]
            [ Html.div [ class "resource-title pbs" ]
                [ Html.i [ class "fa fa-fw fa-arrow-up prs" ] []
                , Html.text ("outputs")
                ]
            , outputsTable
            ]
        ]


viewBuildInputs : Model -> Concourse.BuildResourcesInput -> Html Msg
viewBuildInputs model bi =
    Html.tr [ class "mbs pas resource fl clearfix" ]
        [ Html.td [ class "resource-name mrm" ]
            [ Html.text (bi.resource)
            ]
        , Html.td [ class "resource-version" ]
            [ viewVersion bi.version
            ]
        ]


viewBuildOutputs : Model -> Concourse.BuildResourcesOutput -> Html Msg
viewBuildOutputs model bo =
    Html.tr [ class "mbs pas resource fl clearfix" ]
        [ Html.td [ class "resource-name mrm" ]
            [ Html.text (bo.resource)
            ]
        , Html.td [ class "resource-version" ]
            [ viewVersion bo.version
            ]
        ]


viewVersion : Concourse.Version -> Html Msg
viewVersion version =
    DictView.view
        << Dict.map (\_ s -> Html.text s)
    <|
        version


triggerBuild : Concourse.JobIdentifier -> Concourse.CSRFToken -> Cmd Msg
triggerBuild job csrfToken =
    Task.attempt BuildTriggered <|
        Concourse.Job.triggerBuild job csrfToken


fetchJobBuilds : Concourse.JobIdentifier -> Maybe Concourse.Pagination.Page -> Cmd Msg
fetchJobBuilds jobIdentifier page =
    Task.attempt JobBuildsFetched <|
        Concourse.Build.fetchJobBuilds jobIdentifier page


fetchJob : Concourse.JobIdentifier -> Cmd Msg
fetchJob jobIdentifier =
    Task.attempt JobFetched <|
        Concourse.Job.fetchJob jobIdentifier


fetchBuildResources : Concourse.BuildId -> Cmd Msg
fetchBuildResources buildIdentifier =
    Task.attempt (BuildResourcesFetched buildIdentifier) <|
        Concourse.BuildResources.fetch buildIdentifier


paginationParam : Page -> String
paginationParam page =
    case page.direction of
        Concourse.Pagination.Since i ->
            "since=" ++ toString i

        Concourse.Pagination.Until i ->
            "until=" ++ toString i

        Concourse.Pagination.From i ->
            "from=" ++ toString i

        Concourse.Pagination.To i ->
            "to=" ++ toString i


pauseJob : Concourse.JobIdentifier -> Concourse.CSRFToken -> Cmd Msg
pauseJob jobIdentifier csrfToken =
    Task.attempt PausedToggled <|
        Concourse.Job.pause jobIdentifier csrfToken


unpauseJob : Concourse.JobIdentifier -> Concourse.CSRFToken -> Cmd Msg
unpauseJob jobIdentifier csrfToken =
    Task.attempt PausedToggled <|
        Concourse.Job.unpause jobIdentifier csrfToken


getCurrentTime : Cmd Msg
getCurrentTime =
    Task.perform ClockTick Time.now


subscriptions : Model -> Sub Msg
subscriptions model =
    Sub.batch
        [ Time.every (5 * Time.second) SubscriptionTick
        , Time.every (1 * Time.second) ClockTick
        ]<|MERGE_RESOLUTION|>--- conflicted
+++ resolved
@@ -400,6 +400,7 @@
                                 [ class "build-action fr"
                                 , disabled job.disableManualTrigger
                                 , attribute "aria-label" "Trigger Build"
+                                , attribute "title" "Trigger Build"
                                 ]
                                 [ Html.i [ class "fa fa-plus-circle" ] []
                                 ]
@@ -411,7 +412,6 @@
                         , Html.h1 [] [ Html.text ("builds") ]
                         ]
                     ]
-<<<<<<< HEAD
         , case model.buildsWithResources.content of
             [] ->
                 loadSpinner
@@ -420,24 +420,6 @@
                 Html.div [ class "scrollable-body job-body" ]
                     [ Html.ul [ class "jobs-builds-list builds-list" ] <|
                         List.map (viewBuildWithResources model) anyList
-=======
-                    (if not model.pausedChanging then [onClick TogglePaused] else [])
-                  )
-                  [ Html.i
-                    [ class <|
-                        "fa fa-fw fa-play " ++ (getPlayPauseLoadIcon job model.pausedChanging)
-                    ] []
-                  ]
-              , Html.form
-                  [ class "trigger-build"
-                  , onLeftClick TriggerBuild
-                  ]
-                  [ Html.button
-                    [ class "build-action fr"
-                    , disabled job.disableManualTrigger
-                    , attribute "aria-label" "Trigger Build"
-                    , attribute "title" "Trigger Build"
->>>>>>> 3d1873d9
                     ]
         ]
 
