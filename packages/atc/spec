---
name: atc

dependencies:
  - golang
  - concourse_version

files:
  - github.com/concourse/atc/web/index.html
  - github.com/concourse/atc/web/public/**/*
<<<<<<< HEAD
=======
>>>>>>> origin/life
  - code.cloudfoundry.org/clock/*.go # gosub
  - code.cloudfoundry.org/garden/*.go # gosub
  - code.cloudfoundry.org/garden/client/*.go # gosub
  - code.cloudfoundry.org/garden/client/connection/*.go # gosub
  - code.cloudfoundry.org/garden/routes/*.go # gosub
  - code.cloudfoundry.org/garden/transport/*.go # gosub
  - code.cloudfoundry.org/lager/*.go # gosub
  - code.cloudfoundry.org/urljoiner/*.go # gosub
  - github.com/BurntSushi/migration/*.go # gosub
  - github.com/Masterminds/squirrel/*.go # gosub
  - github.com/The-Cloud-Source/goryman/*.go # gosub
  - github.com/The-Cloud-Source/goryman/proto/*.go # gosub
  - github.com/bmizerany/pat/*.go # gosub
  - github.com/cenk/backoff/*.go # gosub
  - github.com/concourse/atc/*.go # gosub
  - github.com/concourse/atc/api/*.go # gosub
  - github.com/concourse/atc/api/authserver/*.go # gosub
  - github.com/concourse/atc/api/buildserver/*.go # gosub
  - github.com/concourse/atc/api/cliserver/*.go # gosub
  - github.com/concourse/atc/api/configserver/*.go # gosub
  - github.com/concourse/atc/api/containerserver/*.go # gosub
  - github.com/concourse/atc/api/infoserver/*.go # gosub
  - github.com/concourse/atc/api/jobserver/*.go # gosub
  - github.com/concourse/atc/api/loglevelserver/*.go # gosub
  - github.com/concourse/atc/api/pipelineserver/*.go # gosub
  - github.com/concourse/atc/api/pipes/*.go # gosub
  - github.com/concourse/atc/api/present/*.go # gosub
  - github.com/concourse/atc/api/resourceserver/*.go # gosub
  - github.com/concourse/atc/api/resourceserver/versionserver/*.go # gosub
  - github.com/concourse/atc/api/teamserver/*.go # gosub
  - github.com/concourse/atc/api/volumeserver/*.go # gosub
  - github.com/concourse/atc/api/workerserver/*.go # gosub
  - github.com/concourse/atc/atccmd/*.go # gosub
  - github.com/concourse/atc/auth/*.go # gosub
  - github.com/concourse/atc/auth/genericoauth/*.go # gosub
  - github.com/concourse/atc/auth/github/*.go # gosub
  - github.com/concourse/atc/auth/provider/*.go # gosub
  - github.com/concourse/atc/auth/uaa/*.go # gosub
  - github.com/concourse/atc/auth/verifier/*.go # gosub
  - github.com/concourse/atc/builds/*.go # gosub
  - github.com/concourse/atc/cmd/atc/*.go # gosub
  - github.com/concourse/atc/config/*.go # gosub
  - github.com/concourse/atc/db/*.go # gosub
  - github.com/concourse/atc/db/algorithm/*.go # gosub
  - github.com/concourse/atc/db/migrations/*.go # gosub
  - github.com/concourse/atc/dbng/*.go # gosub
  - github.com/concourse/atc/engine/*.go # gosub
  - github.com/concourse/atc/event/*.go # gosub
  - github.com/concourse/atc/exec/*.go # gosub
  - github.com/concourse/atc/gc/buildreaper/*.go # gosub
  - github.com/concourse/atc/gc/containerkeepaliver/*.go # gosub
  - github.com/concourse/atc/gc/dbgc/*.go # gosub
  - github.com/concourse/atc/gc/lostandfound/*.go # gosub
  - github.com/concourse/atc/gcng/*.go # gosub
  - github.com/concourse/atc/lockrunner/*.go # gosub
  - github.com/concourse/atc/mainredirect/*.go # gosub
  - github.com/concourse/atc/metric/*.go # gosub
  - github.com/concourse/atc/pipelines/*.go # gosub
  - github.com/concourse/atc/radar/*.go # gosub
  - github.com/concourse/atc/resource/*.go # gosub
  - github.com/concourse/atc/scheduler/*.go # gosub
  - github.com/concourse/atc/scheduler/factory/*.go # gosub
  - github.com/concourse/atc/scheduler/inputmapper/*.go # gosub
  - github.com/concourse/atc/scheduler/inputmapper/inputconfig/*.go # gosub
  - github.com/concourse/atc/scheduler/maxinflight/*.go # gosub
  - github.com/concourse/atc/web/*.go # gosub
  - github.com/concourse/atc/web/publichandler/*.go # gosub
  - github.com/concourse/atc/web/robotstxt/*.go # gosub
  - github.com/concourse/atc/worker/*.go # gosub
  - github.com/concourse/atc/worker/image/*.go # gosub
  - github.com/concourse/atc/worker/transport/*.go # gosub
  - github.com/concourse/atc/wrappa/*.go # gosub
  - github.com/concourse/baggageclaim/*.go # gosub
  - github.com/concourse/baggageclaim/api/*.go # gosub
  - github.com/concourse/baggageclaim/client/*.go # gosub
  - github.com/concourse/baggageclaim/uidjunk/*.go # gosub
  - github.com/concourse/baggageclaim/volume/*.go # gosub
  - github.com/concourse/retryhttp/*.go # gosub
  - github.com/contraband/holler/*.go # gosub
  - github.com/dgrijalva/jwt-go/*.go # gosub
  - github.com/elazarl/go-bindata-assetfs/*.go # gosub
  - github.com/felixge/tcpkeepalive/*.go # gosub
  - github.com/golang/protobuf/proto/*.go # gosub
  - github.com/google/go-github/github/*.go # gosub
  - github.com/google/go-querystring/query/*.go # gosub
  - github.com/gorilla/websocket/*.go # gosub
  - github.com/hashicorp/go-multierror/*.go # gosub
  - github.com/hashicorp/go-multierror/vendor/github.com/hashicorp/errwrap/*.go # gosub
  - github.com/jackc/pgx/*.go # gosub
  - github.com/jessevdk/go-flags/*.go # gosub
  - github.com/lann/builder/*.go # gosub
  - github.com/lann/ps/*.go # gosub
  - github.com/lib/pq/*.go # gosub
  - github.com/lib/pq/oid/*.go # gosub
  - github.com/mitchellh/mapstructure/*.go # gosub
  - github.com/nu7hatch/gouuid/*.go # gosub
  - github.com/tedsuo/ifrit/*.go # gosub
  - github.com/tedsuo/ifrit/grouper/*.go # gosub
  - github.com/tedsuo/ifrit/http_server/*.go # gosub
  - github.com/tedsuo/ifrit/sigmon/*.go # gosub
  - github.com/tedsuo/rata/*.go # gosub
  - github.com/vito/go-sse/sse/*.go # gosub
  - github.com/xoebus/zest/*.go # gosub
  - golang.org/x/crypto/bcrypt/*.go # gosub
  - golang.org/x/crypto/blowfish/*.go # gosub
  - golang.org/x/net/context/*.go # gosub
  - golang.org/x/oauth2/*.go # gosub
  - golang.org/x/oauth2/github/*.go # gosub
  - golang.org/x/oauth2/internal/*.go # gosub
  - gopkg.in/yaml.v2/*.go # gosub<|MERGE_RESOLUTION|>--- conflicted
+++ resolved
@@ -8,9 +8,6 @@
 files:
   - github.com/concourse/atc/web/index.html
   - github.com/concourse/atc/web/public/**/*
-<<<<<<< HEAD
-=======
->>>>>>> origin/life
   - code.cloudfoundry.org/clock/*.go # gosub
   - code.cloudfoundry.org/garden/*.go # gosub
   - code.cloudfoundry.org/garden/client/*.go # gosub
