module Build.Build exposing
    ( changeToBuild
    , getScrollBehavior
    , getUpdateMessage
    , handleCallback
    , handleDelivery
    , init
    , subscriptions
    , update
    , view
    )

import Build.Models as Models
    exposing
        ( BuildPageType(..)
        , Hoverable(..)
        , Model
        )
import Build.Msgs exposing (Msg(..))
import Build.Output.Models exposing (OutputModel)
import Build.Output.Output
import Build.StepTree.StepTree as StepTree
import Build.Styles as Styles
import Callback exposing (Callback(..))
import Char
import Concourse
import Concourse.BuildStatus
import Concourse.Pagination exposing (Paginated)
import Date exposing (Date)
import Date.Format
import Debug
import Dict exposing (Dict)
import Effects exposing (Effect(..), ScrollDirection(..), runEffect)
import Html exposing (Html)
import Html.Attributes
    exposing
        ( action
        , attribute
        , class
        , classList
        , disabled
        , href
        , id
        , method
        , style
        , tabindex
        , title
        )
import Html.Events exposing (onBlur, onFocus, onMouseEnter, onMouseLeave)
import Html.Lazy
import Http
import Keyboard
import Keycodes
<<<<<<< HEAD
=======
import List.Extra
import LoadingIndicator
>>>>>>> 41f54f59
import Maybe.Extra
import RemoteData exposing (WebData)
import Routes
import StrictEvents exposing (onLeftClick, onMouseWheel, onScroll)
import String
import Subscription exposing (Delivery(..), Interval(..), Subscription(..))
import Time exposing (Time)
import TopBar.Model
import TopBar.Styles
import TopBar.TopBar as TopBar
import UpdateMsg exposing (UpdateMsg)
import UserState exposing (UserState)
import Views.BuildDuration as BuildDuration
import Views.Icon as Icon
import Views.LoadingIndicator as LoadingIndicator
import Views.Spinner as Spinner


type StepRenderingState
    = StepsLoading
    | StepsLiveUpdating
    | StepsComplete
    | NotAuthorized


type alias Flags =
    { highlight : Routes.Highlight
    , pageType : BuildPageType
    }


type ScrollBehavior
    = ScrollWindow
    | NoScroll


init : Flags -> ( Model, List Effect )
init flags =
    let
        route =
            case flags.pageType of
                OneOffBuildPage buildId ->
                    Routes.OneOffBuild
                        { id = buildId
                        , highlight = flags.highlight
                        }

                JobBuildPage buildId ->
                    Routes.Build { id = buildId, highlight = flags.highlight }

        ( topBar, topBarEffects ) =
            TopBar.init { route = route }
    in
    changeToBuild
        flags.pageType
        ( { page = flags.pageType
          , now = Nothing
          , disableManualTrigger = False
          , history = []
          , nextPage = Nothing
          , currentBuild = RemoteData.NotAsked
          , browsingIndex = 0
          , autoScroll = True
          , previousKeyPress = Nothing
          , previousTriggerBuildByKey = False
          , showHelp = False
          , highlight = flags.highlight
          , hoveredElement = Nothing
          , hoveredCounter = 0
          , fetchingHistory = False
          , scrolledToCurrentBuild = False
          , isUserMenuExpanded = topBar.isUserMenuExpanded
          , isPinMenuExpanded = topBar.isPinMenuExpanded
          , route = topBar.route
          , groups = topBar.groups
          , dropdown = topBar.dropdown
          , screenSize = topBar.screenSize
          , shiftDown = topBar.shiftDown
          }
        , topBarEffects ++ [ GetCurrentTime ]
        )


subscriptions : Model -> List Subscription
subscriptions model =
    let
        buildEventsUrl =
            model.currentBuild
                |> RemoteData.toMaybe
                |> Maybe.andThen .output
                |> Maybe.andThen .eventStreamUrlPath
    in
    [ OnClockTick OneSecond
    , OnScrollToBottom
    , OnKeyDown
    , OnKeyUp
    , OnElementVisible
    ]
        ++ (case buildEventsUrl of
                Nothing ->
                    []

                Just url ->
                    [ Subscription.FromEventSource ( url, [ "end", "event" ] ) ]
           )


changeToBuild : BuildPageType -> ( Model, List Effect ) -> ( Model, List Effect )
changeToBuild page ( model, effects ) =
    if model.browsingIndex > 0 && page == model.page then
        ( model, effects )

    else
        let
            newIndex =
                model.browsingIndex + 1

            newBuild =
                RemoteData.map
                    (\cb -> { cb | prep = Nothing, output = Nothing })
                    model.currentBuild
        in
        ( { model
            | browsingIndex = newIndex
            , currentBuild = newBuild
            , autoScroll = True
            , page = page
          }
        , case page of
            OneOffBuildPage buildId ->
                effects
                    ++ [ CloseBuildEventStream
                       , FetchBuild 0 newIndex buildId
                       ]

            JobBuildPage jbi ->
                effects
                    ++ [ CloseBuildEventStream
                       , FetchJobBuild newIndex jbi
                       ]
        )


extractTitle : Model -> String
extractTitle model =
    case ( model.currentBuild |> RemoteData.toMaybe, currentJob model ) of
        ( Just build, Just { jobName } ) ->
            jobName ++ ((" #" ++ build.build.name) ++ " - ")

        ( Just build, Nothing ) ->
            "#" ++ (toString build.build.id ++ " - ")

        _ ->
            ""


currentJob : Model -> Maybe Concourse.JobIdentifier
currentJob =
    .currentBuild
        >> RemoteData.toMaybe
        >> Maybe.map .build
        >> Maybe.andThen .job


getUpdateMessage : Model -> UpdateMsg
getUpdateMessage model =
    case model.currentBuild of
        RemoteData.Failure _ ->
            UpdateMsg.NotFound

        _ ->
            UpdateMsg.AOK


handleCallback : Callback -> ( Model, List Effect ) -> ( Model, List Effect )
handleCallback msg =
    TopBar.handleCallback msg >> handleCallbackBody msg


handleCallbackBody : Callback -> ( Model, List Effect ) -> ( Model, List Effect )
handleCallbackBody action ( model, effects ) =
    case action of
        BuildTriggered (Ok build) ->
            ( { model | history = build :: model.history }
            , effects ++ [ NavigateTo <| Routes.toString <| Routes.buildRoute build ]
            )

        BuildFetched (Ok ( browsingIndex, build )) ->
            handleBuildFetched browsingIndex build ( model, effects )

        BuildFetched (Err err) ->
            case err of
                Http.BadStatus { status } ->
                    if status.code == 401 then
                        ( model, effects ++ [ RedirectToLogin ] )

                    else if status.code == 404 then
                        ( { model | currentBuild = RemoteData.Failure err }
                        , effects
                        )

                    else
                        ( model, effects )

                _ ->
                    ( model, effects )

        BuildAborted (Ok ()) ->
            ( model, effects )

        BuildPrepFetched (Ok ( browsingIndex, buildPrep )) ->
            handleBuildPrepFetched browsingIndex buildPrep ( model, effects )

        BuildPrepFetched (Err err) ->
            flip always (Debug.log "failed to fetch build preparation" err) <|
                ( model, effects )

        PlanAndResourcesFetched buildId result ->
            updateOutput
                (Build.Output.Output.planAndResourcesFetched buildId result)
                ( model
                , effects
                    ++ [ Effects.OpenBuildEventStream
                            { url = "/api/v1/builds/" ++ toString buildId ++ "/events"
                            , eventTypes = [ "end", "event" ]
                            }
                       ]
                )

        BuildHistoryFetched (Err err) ->
            flip always (Debug.log "failed to fetch build history" err) <|
                ( { model | fetchingHistory = False }, effects )

        BuildHistoryFetched (Ok history) ->
            handleHistoryFetched history ( model, effects )

        BuildJobDetailsFetched (Ok job) ->
            handleBuildJobFetched job ( model, effects )

        BuildJobDetailsFetched (Err err) ->
            flip always (Debug.log "failed to fetch build job details" err) <|
                ( model, effects )

        _ ->
            ( model, effects )


handleDelivery : Delivery -> ( Model, List Effect ) -> ( Model, List Effect )
handleDelivery delivery ( model, effects ) =
    case delivery of
        KeyDown keycode ->
            handleKeyPressed keycode ( model, effects )

        KeyUp keycode ->
            if keycode == Keycodes.shift then
                ( { model | shiftDown = False }, effects )

            else
                case Char.fromCode keycode of
                    'T' ->
                        ( { model | previousTriggerBuildByKey = False }, effects )

                    _ ->
                        ( model, effects )

        ClockTicked OneSecond time ->
            let
                newModel =
                    { model
                        | now = Just time
                        , hoveredCounter = model.hoveredCounter + 1
                    }
            in
            updateOutput
                (Build.Output.Output.handleStepTreeMsg <|
                    StepTree.updateTooltip newModel
                )
                ( newModel, effects )

        ScrolledToBottom atBottom ->
            ( { model | autoScroll = atBottom }, effects )

        EventsReceived envelopes ->
            envelopes
                |> Build.Output.Output.handleEnvelopes
                |> flip updateOutput
                    ( model
                    , case getScrollBehavior model of
                        ScrollWindow ->
                            effects ++ [ Effects.Scroll Effects.ToBottom ]

                        NoScroll ->
                            effects
                    )

        ElementVisible ( id, True ) ->
            let
                lastBuildVisible =
                    model.history
                        |> List.Extra.last
                        |> Maybe.map .id
                        |> Maybe.map toString
                        |> Maybe.map ((==) id)
                        |> Maybe.withDefault False

                hasNextPage =
                    model.nextPage /= Nothing

                needsToFetchMorePages =
                    not model.fetchingHistory && lastBuildVisible && hasNextPage
            in
            case currentJob model of
                Just job ->
                    if needsToFetchMorePages then
                        ( { model | fetchingHistory = True }
                        , effects ++ [ FetchBuildHistory job model.nextPage ]
                        )

                    else
                        ( model, effects )

                Nothing ->
                    ( model, effects )

        ElementVisible ( id, False ) ->
            let
                currentBuildInvisible =
                    model.currentBuild
                        |> RemoteData.toMaybe
                        |> Maybe.map (.build >> .id >> toString)
                        |> Maybe.map ((==) id)
                        |> Maybe.withDefault False

                shouldScroll =
                    currentBuildInvisible && not model.scrolledToCurrentBuild
            in
            ( { model | scrolledToCurrentBuild = True }
            , effects
                ++ (if shouldScroll then
                        [ Scroll <| ToId id ]

                    else
                        []
                   )
            )

        _ ->
            ( model, effects )


update : Msg -> ( Model, List Effect ) -> ( Model, List Effect )
update msg ( model, effects ) =
    case msg of
        SwitchToBuild build ->
            ( model
            , effects
                ++ [ NavigateTo <| Routes.toString <| Routes.buildRoute build ]
            )

        Hover state ->
            let
                newModel =
                    { model | hoveredElement = state, hoveredCounter = 0 }
            in
            updateOutput
                (Build.Output.Output.handleStepTreeMsg <| StepTree.updateTooltip newModel)
                ( newModel, effects )

        TriggerBuild job ->
            case job of
                Nothing ->
                    ( model, effects )

                Just someJob ->
                    ( model, effects ++ [ DoTriggerBuild someJob ] )

        AbortBuild buildId ->
            ( model, effects ++ [ DoAbortBuild buildId ] )

        ToggleStep id ->
            updateOutput
                (Build.Output.Output.handleStepTreeMsg <| StepTree.toggleStep id)
                ( model, effects )

        SwitchTab id tab ->
            updateOutput
                (Build.Output.Output.handleStepTreeMsg <| StepTree.switchTab id tab)
                ( model, effects )

        SetHighlight id line ->
            updateOutput
                (Build.Output.Output.handleStepTreeMsg <| StepTree.setHighlight id line)
                ( model, effects )

        ExtendHighlight id line ->
            updateOutput
                (Build.Output.Output.handleStepTreeMsg <| StepTree.extendHighlight id line)
                ( model, effects )

        ScrollBuilds event ->
            let
                scroll =
                    if event.deltaX == 0 then
                        [ Scroll (Element "builds" event.deltaY) ]

                    else
                        [ Scroll (Element "builds" -event.deltaX) ]

                checkVisibility =
                    case model.history |> List.Extra.last of
                        Just build ->
                            [ Effects.CheckIsVisible <| toString build.id ]

                        Nothing ->
                            []
            in
            ( model, effects ++ scroll ++ checkVisibility )

        NavTo route ->
            ( model, effects ++ [ NavigateTo <| Routes.toString route ] )

        FromTopBar m ->
            TopBar.update m ( model, effects )


getScrollBehavior : Model -> ScrollBehavior
getScrollBehavior model =
    if model.autoScroll then
        case model.currentBuild |> RemoteData.toMaybe of
            Nothing ->
                NoScroll

            Just cb ->
                case cb.build.status of
                    Concourse.BuildStatusSucceeded ->
                        NoScroll

                    Concourse.BuildStatusPending ->
                        NoScroll

                    _ ->
                        ScrollWindow

    else
        NoScroll


updateOutput :
    (OutputModel -> ( OutputModel, List Effect, Build.Output.Output.OutMsg ))
    -> ( Model, List Effect )
    -> ( Model, List Effect )
updateOutput updater ( model, effects ) =
    let
        currentBuild =
            model.currentBuild |> RemoteData.toMaybe
    in
    case ( currentBuild, currentBuild |> Maybe.andThen .output ) of
        ( Just currentBuild, Just output ) ->
            let
                ( newOutput, outputEffects, outMsg ) =
                    updater output
            in
            handleOutMsg outMsg
                ( { model | currentBuild = RemoteData.Success { currentBuild | output = Just newOutput } }
                , effects ++ outputEffects
                )

        _ ->
            ( model, effects )


handleKeyPressed : Keyboard.KeyCode -> ( Model, List Effect ) -> ( Model, List Effect )
handleKeyPressed key ( model, effects ) =
    let
        currentBuild =
            model.currentBuild |> RemoteData.toMaybe |> Maybe.map .build

        newModel =
            case ( model.previousKeyPress, model.shiftDown, Char.fromCode key ) of
                ( Nothing, False, 'G' ) ->
                    { model | previousKeyPress = Just 'G' }

                _ ->
                    { model | previousKeyPress = Nothing }
    in
    if key == Keycodes.shift then
        ( { newModel | shiftDown = True }, [] )

    else
        case ( Char.fromCode key, newModel.shiftDown ) of
            ( 'H', False ) ->
                case Maybe.andThen (nextBuild newModel.history) currentBuild of
                    Just build ->
                        update (SwitchToBuild build) ( newModel, effects )

                    Nothing ->
                        ( newModel, [] )

            ( 'L', False ) ->
                case Maybe.andThen (prevBuild newModel.history) currentBuild of
                    Just build ->
                        update (SwitchToBuild build) ( newModel, effects )

                    Nothing ->
                        ( newModel, [] )

            ( 'J', False ) ->
                ( newModel, [ Scroll Down ] )

            ( 'K', False ) ->
                ( newModel, [ Scroll Up ] )

            ( 'T', True ) ->
                if not newModel.previousTriggerBuildByKey then
                    update
                        (TriggerBuild (currentBuild |> Maybe.andThen .job))
                        ( { newModel | previousTriggerBuildByKey = True }, effects )

                else
                    ( newModel, [] )

            ( 'A', True ) ->
                if currentBuild == List.head newModel.history then
                    case currentBuild of
                        Just build ->
                            update (AbortBuild build.id) ( newModel, effects )

                        Nothing ->
                            ( newModel, [] )

                else
                    ( newModel, [] )

            ( 'G', True ) ->
                ( { newModel | autoScroll = True }, [ Scroll ToBottom ] )

            ( 'G', False ) ->
                if model.previousKeyPress == Just 'G' then
                    ( { newModel | autoScroll = False }, [ Scroll ToTop ] )

                else
                    ( newModel, [] )

            ( '¿', True ) ->
                ( { newModel | showHelp = not newModel.showHelp }, [] )

            _ ->
                ( newModel, [] )


nextBuild : List Concourse.Build -> Concourse.Build -> Maybe Concourse.Build
nextBuild builds build =
    case builds of
        first :: second :: rest ->
            if second == build then
                Just first

            else
                nextBuild (second :: rest) build

        _ ->
            Nothing


prevBuild : List Concourse.Build -> Concourse.Build -> Maybe Concourse.Build
prevBuild builds build =
    case builds of
        first :: second :: rest ->
            if first == build then
                Just second

            else
                prevBuild (second :: rest) build

        _ ->
            Nothing


handleBuildFetched : Int -> Concourse.Build -> ( Model, List Effect ) -> ( Model, List Effect )
handleBuildFetched browsingIndex build ( model, effects ) =
    if browsingIndex == model.browsingIndex then
        let
            currentBuild =
                case model.currentBuild |> RemoteData.toMaybe of
                    Nothing ->
                        { build = build
                        , prep = Nothing
                        , output = Nothing
                        }

                    Just currentBuild ->
                        { currentBuild | build = build }

            withBuild =
                { model
                    | currentBuild = RemoteData.Success currentBuild
                    , history = updateHistory build model.history
                }

            fetchJobAndHistory =
                case ( currentJob model, build.job ) of
                    ( Nothing, Just buildJob ) ->
                        [ FetchBuildJobDetails buildJob
                        , FetchBuildHistory buildJob Nothing
                        ]

                    _ ->
                        []

            ( newModel, cmd ) =
                if build.status == Concourse.BuildStatusPending then
                    ( withBuild, effects ++ pollUntilStarted browsingIndex build.id )

                else if build.reapTime == Nothing then
                    case
                        model.currentBuild
                            |> RemoteData.toMaybe
                            |> Maybe.andThen .prep
                    of
                        Nothing ->
                            initBuildOutput build ( withBuild, effects )

                        Just _ ->
                            let
                                ( newModel, cmd ) =
                                    initBuildOutput build ( withBuild, effects )
                            in
                            ( newModel
                            , cmd
                                ++ [ FetchBuildPrep
                                        Time.second
                                        browsingIndex
                                        build.id
                                   ]
                            )

                else
                    ( withBuild, effects )
        in
        ( { newModel | fetchingHistory = True }
        , cmd
            ++ [ SetFavIcon (Just build.status)
               , SetTitle (extractTitle newModel)
               ]
            ++ fetchJobAndHistory
        )

    else
        ( model, effects )


pollUntilStarted : Int -> Int -> List Effect
pollUntilStarted browsingIndex buildId =
    [ FetchBuild Time.second browsingIndex buildId
    , FetchBuildPrep Time.second browsingIndex buildId
    ]


initBuildOutput : Concourse.Build -> ( Model, List Effect ) -> ( Model, List Effect )
initBuildOutput build ( model, effects ) =
    let
        ( output, outputCmd ) =
            Build.Output.Output.init { highlight = model.highlight } build
    in
    ( { model
        | currentBuild =
            RemoteData.map
                (\info -> { info | output = Just output })
                model.currentBuild
      }
    , effects ++ outputCmd
    )


handleBuildJobFetched :
    Concourse.Job
    -> ( Model, List Effect )
    -> ( Model, List Effect )
handleBuildJobFetched job ( model, effects ) =
    let
        withJobDetails =
            { model | disableManualTrigger = job.disableManualTrigger }
    in
    ( withJobDetails
    , effects ++ [ SetTitle (extractTitle withJobDetails) ]
    )


handleHistoryFetched :
    Paginated Concourse.Build
    -> ( Model, List Effect )
    -> ( Model, List Effect )
handleHistoryFetched history ( model, effects ) =
    let
        currentBuild =
            model.currentBuild |> RemoteData.map .build

        newModel =
            { model
                | history = List.append model.history history.content
                , nextPage = history.pagination.nextPage
                , fetchingHistory = False
            }
    in
    case ( currentBuild, currentJob model ) of
        ( RemoteData.Success build, Just job ) ->
            if List.member build newModel.history then
                ( newModel, effects ++ [ CheckIsVisible <| toString build.id ] )

            else
                ( { newModel | fetchingHistory = True }, effects ++ [ FetchBuildHistory job history.pagination.nextPage ] )

        _ ->
            ( newModel, effects )


handleBuildPrepFetched :
    Int
    -> Concourse.BuildPrep
    -> ( Model, List Effect )
    -> ( Model, List Effect )
handleBuildPrepFetched browsingIndex buildPrep ( model, effects ) =
    if browsingIndex == model.browsingIndex then
        ( { model
            | currentBuild =
                RemoteData.map
                    (\info -> { info | prep = Just buildPrep })
                    model.currentBuild
          }
        , effects
        )

    else
        ( model, effects )


view : UserState -> Model -> Html Msg
view userState model =
    Html.div []
        [ Html.div
            [ style TopBar.Styles.pageIncludingTopBar, id "page-including-top-bar" ]
            [ TopBar.view userState TopBar.Model.None model |> Html.map FromTopBar
            , Html.div [ id "page-below-top-bar", style TopBar.Styles.pipelinePageBelowTopBar ] [ viewBuildPage model ]
            ]
        ]


viewBuildPage : Model -> Html Msg
viewBuildPage model =
    case model.currentBuild |> RemoteData.toMaybe of
        Just currentBuild ->
            Html.div
                [ class "with-fixed-header"
                , attribute "data-build-name" currentBuild.build.name
                ]
                [ viewBuildHeader currentBuild.build model
                , Html.div [ class "scrollable-body build-body" ] <|
                    [ viewBuildPrep currentBuild.prep
                    , Html.Lazy.lazy2 viewBuildOutput currentBuild.build <|
                        currentBuild.output
                    , Html.div
                        [ classList
                            [ ( "keyboard-help", True )
                            , ( "hidden", not model.showHelp )
                            ]
                        ]
                        [ Html.div
                            [ class "help-title" ]
                            [ Html.text "keyboard shortcuts" ]
                        , Html.div
                            [ class "help-line" ]
                            [ Html.div
                                [ class "keys" ]
                                [ Html.span [ class "key" ] [ Html.text "h" ]
                                , Html.span [ class "key" ] [ Html.text "l" ]
                                ]
                            , Html.text "previous/next build"
                            ]
                        , Html.div
                            [ class "help-line" ]
                            [ Html.div
                                [ class "keys" ]
                                [ Html.span [ class "key" ] [ Html.text "j" ]
                                , Html.span [ class "key" ] [ Html.text "k" ]
                                ]
                            , Html.text "scroll down/up"
                            ]
                        , Html.div
                            [ class "help-line" ]
                            [ Html.div
                                [ class "keys" ]
                                [ Html.span [ class "key" ] [ Html.text "T" ] ]
                            , Html.text "trigger a new build"
                            ]
                        , Html.div
                            [ class "help-line" ]
                            [ Html.div
                                [ class "keys" ]
                                [ Html.span [ class "key" ] [ Html.text "A" ] ]
                            , Html.text "abort build"
                            ]
                        , Html.div
                            [ class "help-line" ]
                            [ Html.div
                                [ class "keys" ]
                                [ Html.span [ class "key" ] [ Html.text "gg" ] ]
                            , Html.text "scroll to the top"
                            ]
                        , Html.div
                            [ class "help-line" ]
                            [ Html.div
                                [ class "keys" ]
                                [ Html.span [ class "key" ] [ Html.text "G" ] ]
                            , Html.text "scroll to the bottom"
                            ]
                        , Html.div
                            [ class "help-line" ]
                            [ Html.div
                                [ class "keys" ]
                                [ Html.span [ class "key" ] [ Html.text "?" ] ]
                            , Html.text "hide/show help"
                            ]
                        ]
                    ]
                        ++ (let
                                build =
                                    currentBuild.build

                                maybeBirthDate =
                                    Maybe.Extra.or build.duration.startedAt build.duration.finishedAt
                            in
                            case ( maybeBirthDate, build.reapTime ) of
                                ( Just birthDate, Just reapTime ) ->
                                    [ Html.div
                                        [ class "tombstone" ]
                                        [ Html.div [ class "heading" ] [ Html.text "RIP" ]
                                        , Html.div
                                            [ class "job-name" ]
                                            [ Html.text <|
                                                Maybe.withDefault
                                                    "one-off build"
                                                <|
                                                    Maybe.map .jobName build.job
                                            ]
                                        , Html.div
                                            [ class "build-name" ]
                                            [ Html.text <|
                                                "build #"
                                                    ++ (case build.job of
                                                            Nothing ->
                                                                toString build.id

                                                            Just _ ->
                                                                build.name
                                                       )
                                            ]
                                        , Html.div
                                            [ class "date" ]
                                            [ Html.text <|
                                                mmDDYY birthDate
                                                    ++ "-"
                                                    ++ mmDDYY reapTime
                                            ]
                                        , Html.div
                                            [ class "epitaph" ]
                                            [ Html.text <|
                                                case build.status of
                                                    Concourse.BuildStatusSucceeded ->
                                                        "It passed, and now it has passed on."

                                                    Concourse.BuildStatusFailed ->
                                                        "It failed, and now has been forgotten."

                                                    Concourse.BuildStatusErrored ->
                                                        "It errored, but has found forgiveness."

                                                    Concourse.BuildStatusAborted ->
                                                        "It was never given a chance."

                                                    _ ->
                                                        "I'm not dead yet."
                                            ]
                                        ]
                                    , Html.div
                                        [ class "explanation" ]
                                        [ Html.text "This log has been "
                                        , Html.a
                                            [ Html.Attributes.href "https://concourse-ci.org/jobs.html#job-build-logs-to-retain" ]
                                            [ Html.text "reaped." ]
                                        ]
                                    ]

                                _ ->
                                    []
                           )
                ]

        _ ->
            LoadingIndicator.view


mmDDYY : Date -> String
mmDDYY d =
    Date.Format.format "%m/%d/" d ++ String.right 2 (Date.Format.format "%Y" d)


viewBuildOutput : Concourse.Build -> Maybe OutputModel -> Html Msg
viewBuildOutput build output =
    case output of
        Just o ->
            Build.Output.Output.view build o

        Nothing ->
            Html.div [] []


viewBuildPrep : Maybe Concourse.BuildPrep -> Html Msg
viewBuildPrep prep =
    case prep of
        Just prep ->
            Html.div [ class "build-step" ]
                [ Html.div
                    [ class "header"
                    , style
                        [ ( "display", "flex" )
                        , ( "align-items", "center" )
                        ]
                    ]
                    [ Icon.icon
                        { sizePx = 15, image = "ic-cogs.svg" }
                        [ style
                            [ ( "margin", "6.5px" )
                            , ( "margin-right", "0.5px" )
                            ]
                        ]
                    , Html.h3 [] [ Html.text "preparing build" ]
                    ]
                , Html.div []
                    [ Html.ul [ class "prep-status-list" ]
                        ([ viewBuildPrepLi "checking pipeline is not paused" prep.pausedPipeline Dict.empty
                         , viewBuildPrepLi "checking job is not paused" prep.pausedJob Dict.empty
                         ]
                            ++ viewBuildPrepInputs prep.inputs
                            ++ [ viewBuildPrepLi "waiting for a suitable set of input versions" prep.inputsSatisfied prep.missingInputReasons
                               , viewBuildPrepLi "checking max-in-flight is not reached" prep.maxRunningBuilds Dict.empty
                               ]
                        )
                    ]
                ]

        Nothing ->
            Html.div [] []


viewBuildPrepInputs : Dict String Concourse.BuildPrepStatus -> List (Html Msg)
viewBuildPrepInputs inputs =
    List.map viewBuildPrepInput (Dict.toList inputs)


viewBuildPrepInput : ( String, Concourse.BuildPrepStatus ) -> Html Msg
viewBuildPrepInput ( name, status ) =
    viewBuildPrepLi ("discovering any new versions of " ++ name) status Dict.empty


viewBuildPrepDetails : Dict String String -> Html Msg
viewBuildPrepDetails details =
    Html.ul [ class "details" ]
        (List.map viewDetailItem (Dict.toList details))


viewDetailItem : ( String, String ) -> Html Msg
viewDetailItem ( name, status ) =
    Html.li []
        [ Html.text (name ++ " - " ++ status) ]


viewBuildPrepLi : String -> Concourse.BuildPrepStatus -> Dict String String -> Html Msg
viewBuildPrepLi text status details =
    Html.li
        [ classList
            [ ( "prep-status", True )
            , ( "inactive", status == Concourse.BuildPrepStatusUnknown )
            ]
        ]
        [ Html.div
            [ style
                [ ( "align-items", "center" )
                , ( "display", "flex" )
                ]
            ]
            [ viewBuildPrepStatus status
            , Html.span []
                [ Html.text text ]
            ]
        , viewBuildPrepDetails details
        ]


viewBuildPrepStatus : Concourse.BuildPrepStatus -> Html Msg
viewBuildPrepStatus status =
    case status of
        Concourse.BuildPrepStatusUnknown ->
            Html.div
                [ title "thinking..." ]
                [ Spinner.spinner { size = "12px", margin = "0 5px 0 0" } ]

        Concourse.BuildPrepStatusBlocking ->
            Html.div
                [ title "blocking" ]
                [ Spinner.spinner { size = "12px", margin = "0 5px 0 0" } ]

        Concourse.BuildPrepStatusNotBlocking ->
            Html.div
                [ style
                    [ ( "background-image"
                      , "url(/public/images/ic-not-blocking-check.svg)"
                      )
                    , ( "background-position", "50% 50%" )
                    , ( "background-repeat", "no-repeat" )
                    , ( "background-size", "contain" )
                    , ( "width", "12px" )
                    , ( "height", "12px" )
                    , ( "margin-right", "5px" )
                    ]
                , title "not blocking"
                ]
                []


viewBuildHeader : Concourse.Build -> Model -> Html Msg
viewBuildHeader build model =
    let
        triggerButton =
            case currentJob model of
                Just { jobName, pipelineName, teamName } ->
                    let
                        actionUrl =
                            "/teams/"
                                ++ teamName
                                ++ "/pipelines/"
                                ++ pipelineName
                                ++ "/jobs/"
                                ++ jobName
                                ++ "/builds"

                        buttonDisabled =
                            model.disableManualTrigger

                        buttonHovered =
                            model.hoveredElement == Just Trigger

                        buttonHighlight =
                            buttonHovered && not buttonDisabled
                    in
                    Html.button
                        [ attribute "role" "button"
                        , attribute "tabindex" "0"
                        , attribute "aria-label" "Trigger Build"
                        , attribute "title" "Trigger Build"
                        , onLeftClick <| TriggerBuild build.job
                        , onMouseEnter <| Hover (Just Trigger)
                        , onFocus <| Hover (Just Trigger)
                        , onMouseLeave <| Hover Nothing
                        , onBlur <| Hover Nothing
                        , style <| Styles.triggerButton buttonDisabled buttonHovered build.status
                        ]
                    <|
                        [ Html.div
                            [ style <| Styles.triggerIcon buttonHighlight ]
                            []
                        ]
                            ++ (if buttonDisabled && buttonHovered then
                                    [ Html.div
                                        [ style Styles.triggerTooltip ]
                                        [ Html.text <|
                                            "manual triggering disabled "
                                                ++ "in job config"
                                        ]
                                    ]

                                else
                                    []
                               )

                Nothing ->
                    Html.text ""

        abortHovered =
            model.hoveredElement == Just Abort

        abortButton =
            if Concourse.BuildStatus.isRunning build.status then
                Html.button
                    [ onLeftClick (AbortBuild build.id)
                    , attribute "role" "button"
                    , attribute "tabindex" "0"
                    , attribute "aria-label" "Abort Build"
                    , attribute "title" "Abort Build"
                    , onMouseEnter <| Hover (Just Abort)
                    , onFocus <| Hover (Just Abort)
                    , onMouseLeave <| Hover Nothing
                    , onBlur <| Hover Nothing
                    , style <| Styles.abortButton <| abortHovered
                    ]
                    [ Html.div
                        [ style <| Styles.abortIcon <| abortHovered ]
                        []
                    ]

            else
                Html.text ""

        buildTitle =
            case build.job of
                Just jobId ->
                    let
                        jobRoute =
                            Routes.Job { id = jobId, page = Nothing }
                    in
                    Html.a
                        [ StrictEvents.onLeftClick <| NavTo jobRoute
                        , href <| Routes.toString jobRoute
                        ]
                        [ Html.span [ class "build-name" ] [ Html.text jobId.jobName ]
                        , Html.text (" #" ++ build.name)
                        ]

                _ ->
                    Html.text ("build #" ++ toString build.id)
    in
    Html.div [ class "fixed-header" ]
        [ Html.div
            [ id "build-header"
            , class "build-header"
            , style <| Styles.header build.status
            ]
            [ Html.div []
                [ Html.h1 [] [ buildTitle ]
                , case model.now of
                    Just n ->
                        BuildDuration.view build.duration n

                    Nothing ->
                        Html.text ""
                ]
            , Html.div
                [ style [ ( "display", "flex" ) ] ]
                [ abortButton, triggerButton ]
            ]
        , Html.div
            [ onMouseWheel ScrollBuilds ]
            [ lazyViewHistory build model.history ]
        ]


lazyViewHistory : Concourse.Build -> List Concourse.Build -> Html Msg
lazyViewHistory currentBuild builds =
    Html.Lazy.lazy2 viewHistory currentBuild builds


viewHistory : Concourse.Build -> List Concourse.Build -> Html Msg
viewHistory currentBuild builds =
    Html.ul [ id "builds" ]
        (List.map (viewHistoryItem currentBuild) builds)


viewHistoryItem : Concourse.Build -> Concourse.Build -> Html Msg
viewHistoryItem currentBuild build =
    Html.li
        [ classList [ ( "current", build.id == currentBuild.id ) ]
        , style <| Styles.historyItem build.status
        , id <| toString build.id
        ]
        [ Html.a
            [ onLeftClick <| SwitchToBuild build
            , href <| Routes.toString <| Routes.buildRoute build
            ]
            [ Html.text build.name ]
        ]


durationTitle : Date -> List (Html Msg) -> Html Msg
durationTitle date content =
    Html.div [ title (Date.Format.format "%b" date) ] content


handleOutMsg : Build.Output.Output.OutMsg -> ( Model, List Effect ) -> ( Model, List Effect )
handleOutMsg outMsg ( model, effects ) =
    case outMsg of
        Build.Output.Output.OutNoop ->
            ( model, effects )

        Build.Output.Output.OutBuildStatus status date ->
            case model.currentBuild |> RemoteData.toMaybe of
                Nothing ->
                    ( model, effects )

                Just currentBuild ->
                    let
                        build =
                            currentBuild.build

                        duration =
                            build.duration

                        newDuration =
                            if Concourse.BuildStatus.isRunning status then
                                duration

                            else
                                { duration | finishedAt = Just date }

                        newStatus =
                            if Concourse.BuildStatus.isRunning build.status then
                                status

                            else
                                build.status

                        newBuild =
                            { build | status = newStatus, duration = newDuration }
                    in
                    ( { model
                        | history = updateHistory newBuild model.history
                        , currentBuild = RemoteData.Success { currentBuild | build = newBuild }
                      }
                    , if Concourse.BuildStatus.isRunning build.status then
                        effects ++ [ SetFavIcon (Just status) ]

                      else
                        effects
                    )


updateHistory : Concourse.Build -> List Concourse.Build -> List Concourse.Build
updateHistory newBuild =
    List.map <|
        \build ->
            if build.id == newBuild.id then
                newBuild

            else
                build<|MERGE_RESOLUTION|>--- conflicted
+++ resolved
@@ -51,11 +51,7 @@
 import Http
 import Keyboard
 import Keycodes
-<<<<<<< HEAD
-=======
 import List.Extra
-import LoadingIndicator
->>>>>>> 41f54f59
 import Maybe.Extra
 import RemoteData exposing (WebData)
 import Routes
