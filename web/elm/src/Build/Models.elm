--- conflicted
+++ resolved
@@ -1,11 +1,7 @@
 module Build.Models exposing
-<<<<<<< HEAD
-    ( HookedStep
-=======
     ( BuildEvent(..)
     , HookedStep
     , Hoverable(..)
->>>>>>> 77eeea1d
     , MetadataField
     , Model
     , Origin
@@ -25,21 +21,12 @@
 
 import Ansi.Log
 import Array exposing (Array)
-<<<<<<< HEAD
-import Build.Msgs exposing (Hoverable, Msg)
-=======
->>>>>>> 77eeea1d
 import Concourse
 import Date exposing (Date)
 import Dict exposing (Dict)
 import NewTopBar.Model
 import RemoteData exposing (WebData)
-<<<<<<< HEAD
-import Routes exposing (Highlight(..), StepID)
-import Subscription exposing (Subscription)
-=======
 import Routes exposing (Highlight, StepID)
->>>>>>> 77eeea1d
 import Time exposing (Time)
 
 
